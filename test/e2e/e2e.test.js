require("dotenv").config();
const { assert } = require("chai");
const testData = require("./data");
const { ChainKey } = require("sushi");
const { clear } = require("../../src");
const { arbAbis } = require("../../src/abis");
const mockServer = require("mockttp").getLocal();
const { ethers, viem, network } = require("hardhat");
const { Resource } = require("@opentelemetry/resources");
const { trace, context } = require("@opentelemetry/api");
const { publicActions, walletActions } = require("viem");
const ERC20Artifact = require("../abis/ERC20Upgradeable.json");
const { abi: orderbookAbi } = require("../abis/OrderBook.json");
const helpers = require("@nomicfoundation/hardhat-network-helpers");
const { ProcessPairReportStatus } = require("../../src/processOrders");
const { getChainConfig, getDataFetcher } = require("../../src/config");
const { OTLPTraceExporter } = require("@opentelemetry/exporter-trace-otlp-http");
const { SEMRESATTRS_SERVICE_NAME } = require("@opentelemetry/semantic-conventions");
const { BasicTracerProvider, BatchSpanProcessor } = require("@opentelemetry/sdk-trace-base");
const { prepareOrdersForRound, getOrderbookOwnersProfileMapFromSg } = require("../../src/order");
const {
    arbDeploy,
    encodeMeta,
    getEventArgs,
    randomUint256,
    mockSgFromEvent,
    genericArbrbDeploy,
    encodeQuoteResponse,
    deployOrderBookNPE2,
    rainterpreterNPE2Deploy,
    rainterpreterStoreNPE2Deploy,
} = require("../utils");

// run tests on each network in the provided data
for (let i = 0; i < testData.length; i++) {
    const [
        chainId,
        rpc,
        blockNumber,
        tokens,
        addressesWithBalance,
        liquidityProviders,
        deposits,
        orderbookAddress,
        arbAddress,
        botAddress,
    ] = testData[i];

    // if rpc is not defined for a network go to next test
    if (!rpc) continue;

    describe(`Rain Arb Bot E2E Tests on "${ChainKey[chainId]}" Network`, async function () {
        before(() => mockServer.start(8080));
        after(() => mockServer.stop());

        // get config for the chain
        const config = getChainConfig(chainId);

        // get available route processor versions for the chain (only RP4)
        const rpVersions = Object.keys(config.routeProcessors).filter((v) => v === "4");
        if (rpVersions.length === 0)
            assert.fail(`Found no known RP4 contract address on ${ChainKey[chainId]} chain`);

        const exporter = new OTLPTraceExporter();
        const provider = new BasicTracerProvider({
            resource: new Resource({
                [SEMRESATTRS_SERVICE_NAME]: "arb-bot-test",
            }),
        });
        provider.addSpanProcessor(new BatchSpanProcessor(exporter));
        provider.register();
        const tracer = provider.getTracer("arb-bot-tracer");

        // run tests on each rp version
        for (let j = 0; j < rpVersions.length; j++) {
            const rpVersion = rpVersions[j];

            it(`should clear orders successfully using route processor v${rpVersion}`, async function () {
                config.rpc = [rpc];
                const viemClient = await viem.getPublicClient();
                const dataFetcher = await getDataFetcher(config, liquidityProviders, false);
                const testSpan = tracer.startSpan("test-clearing");
                const ctx = trace.setSpan(context.active(), testSpan);

                // reset network before each test
                await helpers.reset(rpc, blockNumber);
                // get bot signer
                const bot = botAddress
                    ? (await viem.getTestClient({ account: botAddress }))
                          .extend(publicActions)
                          .extend(walletActions)
                    : (
                          await viem.getTestClient({
                              account: "0x22025257BeF969A81eDaC0b343ce82d777931327",
                          })
                      )
                          .extend(publicActions)
                          .extend(walletActions);
                bot.impersonateAccount({
                    address: botAddress ?? "0x22025257BeF969A81eDaC0b343ce82d777931327",
                });
                await network.provider.send("hardhat_setBalance", [
                    bot.account.address,
                    "0x4563918244F40000",
                ]);
                bot.BALANCE = ethers.BigNumber.from("0x4563918244F40000");
                bot.BOUNTY = [];

                // deploy contracts
                const interpreter = await rainterpreterNPE2Deploy();
                const store = await rainterpreterStoreNPE2Deploy();
                const orderbook = !orderbookAddress
                    ? await deployOrderBookNPE2()
                    : await ethers.getContractAt(orderbookAbi, orderbookAddress);

                const arb = !arbAddress
                    ? await arbDeploy(orderbook.address, config.routeProcessors[rpVersion])
                    : await ethers.getContractAt(arbAbis, arbAddress);

                // set up tokens contracts and impersonate owners
                const owners = [];
                for (let i = 0; i < tokens.length; i++) {
                    tokens[i].contract = await ethers.getContractAt(
                        ERC20Artifact.abi,
                        tokens[i].address,
                    );
                    tokens[i].vaultId = ethers.BigNumber.from(randomUint256());
                    tokens[i].depositAmount = ethers.utils.parseUnits(
                        deposits[i] ?? "100",
                        tokens[i].decimals,
                    );
                    // owners.push(
                    //     (await viem.getTestClient({account: addressesWithBalance[i]})).extend(publicActions).extend(walletActions)
                    //     // await ethers.getImpersonatedSigner(addressesWithBalance[i])
                    // );
                    owners.push(await ethers.getImpersonatedSigner(addressesWithBalance[i]));
                    await network.provider.send("hardhat_setBalance", [
                        addressesWithBalance[i],
                        "0x4563918244F40000",
                    ]);
                }

                // bot original token balances
                const originalBotTokenBalances = [];
                for (const t of tokens) {
                    originalBotTokenBalances.push(await t.contract.balanceOf(bot.account.address));
                }

                // dposit and add orders for each owner and return
                // the deployed orders in format of a sg query.
                // all orders have WETH as output and other specified
                // tokens as input
                let orders = [];
                for (let i = 1; i < tokens.length; i++) {
                    const depositConfigStruct = {
                        token: tokens[i].address,
                        vaultId: tokens[i].vaultId,
                        amount: tokens[i].depositAmount.toString(),
                    };
                    await tokens[i].contract
                        .connect(owners[i])
                        .approve(orderbook.address, depositConfigStruct.amount);
                    await orderbook
                        .connect(owners[i])
                        .deposit2(
                            depositConfigStruct.token,
                            depositConfigStruct.vaultId,
                            depositConfigStruct.amount,
                            [],
                        );

                    // prebuild bytecode: "_ _: 0 max; :;"
                    const ratio = "0".repeat(64); // 0
                    const maxOutput = "f".repeat(64); // max
                    const bytecode = `0x0000000000000000000000000000000000000000000000000000000000000002${maxOutput}${ratio}0000000000000000000000000000000000000000000000000000000000000015020000000c02020002011000000110000100000000`;
                    const addOrderConfig = {
                        evaluable: {
                            interpreter: interpreter.address,
                            store: store.address,
                            bytecode,
                        },
                        nonce: "0x" + "0".repeat(63) + "1",
                        secret: "0x" + "0".repeat(63) + "1",
                        validInputs: [
                            {
                                token: tokens[0].address,
                                decimals: tokens[0].decimals,
                                vaultId: tokens[0].vaultId,
                            },
                        ],
                        validOutputs: [
                            {
                                token: tokens[i].address,
                                decimals: tokens[i].decimals,
                                vaultId: tokens[i].vaultId,
                            },
                        ],
                        meta: encodeMeta("some_order"),
                    };
                    const tx = await orderbook.connect(owners[i]).addOrder2(addOrderConfig, []);
                    orders.push(
                        await mockSgFromEvent(
                            await getEventArgs(tx, "AddOrderV2", orderbook),
                            orderbook,
                            tokens.map((v) => ({ ...v.contract, knownSymbol: v.symbol })),
                        ),
                    );
                }

                // mock quote responses
                await mockServer
                    .forPost("/rpc")
                    .once()
                    .thenSendJsonRpcResult(
                        encodeQuoteResponse(
                            tokens.slice(1).map((v) => [
                                true, // success
                                v.depositAmount.mul("1" + "0".repeat(18 - v.decimals)), //maxout
                                ethers.constants.Zero, // ratio
                            ]),
                        ),
                    );
                for (let i = 1; i < tokens.length; i++) {
                    const output = tokens[i].depositAmount.mul(
                        "1" + "0".repeat(18 - tokens[i].decimals),
                    );
                    await mockServer
                        .forPost("/rpc")
                        .withBodyIncluding(owners[i].address.substring(2).toLowerCase())
                        .thenSendJsonRpcResult(
                            encodeQuoteResponse([[true, output, ethers.constants.Zero]]),
                        );
                }

                // run the clearing process
                config.isTest = true;
                config.shuffle = false;
                config.signer = bot;
                config.hops = 2;
                config.retries = 1;
                config.lps = liquidityProviders;
                config.rpVersion = rpVersion;
                config.arbAddress = arb.address;
                config.orderbookAddress = orderbook.address;
                config.testBlockNumber = BigInt(blockNumber);
                config.gasCoveragePercentage = "1";
                config.viemClient = viemClient;
                config.dataFetcher = dataFetcher;
                config.accounts = [];
                config.mainAccount = bot;
                config.quoteRpc = [mockServer.url + "/rpc"];
<<<<<<< HEAD
                orders = prepareOrdersForRound(
                    await getOrderbookOwnersProfileMapFromSg(orders, viemClient, []),
                    false,
                );
=======
                config.gasPriceMultiplier = 107;
>>>>>>> e72cf2f2
                const { reports } = await clear(config, orders, tracer, ctx);

                // should have cleared correct number of orders
                assert.ok(reports.length == tokens.length - 1, "Failed to clear all given orders");

                // validate each cleared order
                let inputProfit = ethers.constants.Zero;
                let gasSpent = ethers.constants.Zero;
                for (let i = 0; i < reports.length; i++) {
                    assert.equal(reports[i].status, ProcessPairReportStatus.FoundOpportunity);
                    assert.equal(reports[i].clearedOrders.length, 1);

                    const pair = `${tokens[0].symbol}/${tokens[i + 1].symbol}`;
                    const clearedAmount = ethers.BigNumber.from(reports[i].clearedAmount);
                    const outputVault = await orderbook.vaultBalance(
                        owners[i + 1].address,
                        tokens[i + 1].address,
                        tokens[i + 1].vaultId,
                    );
                    const inputVault = await orderbook.vaultBalance(
                        owners[0].address,
                        tokens[0].address,
                        tokens[0].vaultId,
                    );
                    const botTokenBalance = await tokens[i + 1].contract.balanceOf(
                        bot.account.address,
                    );

                    assert.equal(reports[i].tokenPair, pair);

                    // should have cleared equal to vault balance or lower
                    assert.ok(
                        tokens[i + 1].depositAmount.gte(clearedAmount),
                        `Did not clear expected amount for: ${pair}`,
                    );
                    assert.ok(
                        outputVault.eq(tokens[i + 1].depositAmount.sub(clearedAmount)),
                        `Unexpected current output vault balance: ${pair}`,
                    );
                    assert.ok(inputVault.eq(0), `Unexpected current input vault balance: ${pair}`);
                    assert.ok(
                        originalBotTokenBalances[i + 1].eq(botTokenBalance),
                        `Unexpected current bot ${tokens[i + 1].symbol} balance`,
                    );

                    // collect all bot's input income (bounty) and gas cost
                    inputProfit = inputProfit.add(
                        ethers.utils.parseUnits(reports[i].inputTokenIncome),
                    );
                    gasSpent = gasSpent.add(ethers.utils.parseUnits(reports[i].actualGasCost));
                }

                // all input bounties (+ old balance) should be equal to current bot's balance
                assert.ok(
                    originalBotTokenBalances[0]
                        .add(inputProfit)
                        .eq(await tokens[0].contract.balanceOf(bot.account.address)),
                    "Unexpected bot bounty",
                );

                // bot's gas token balance and bounty tokens should be correct
                assert.deepEqual(bot.BOUNTY, [
                    {
                        address: tokens[0].address.toLowerCase(),
                        decimals: tokens[0].decimals,
                        symbol: tokens[0].symbol,
                    },
                ]);
                assert.equal(
                    bot.BALANCE.toString(),
                    (await bot.getBalance({ address: bot.account.address })).toString(),
                );
                assert.equal(
                    gasSpent.toString(),
                    ethers.BigNumber.from("0x4563918244F40000").sub(bot.BALANCE).toString(),
                );

                testSpan.end();
            });

            it("should clear orders successfully using inter-orderbook", async function () {
                config.rpc = [rpc];
                const viemClient = await viem.getPublicClient();
                const dataFetcher = await getDataFetcher(config, liquidityProviders, false);
                const testSpan = tracer.startSpan("test-clearing");
                const ctx = trace.setSpan(context.active(), testSpan);

                // reset network before each test
                await helpers.reset(rpc, blockNumber);

                // get bot signer
                const bot = botAddress
                    ? (await viem.getTestClient({ account: botAddress }))
                          .extend(publicActions)
                          .extend(walletActions)
                    : (
                          await viem.getTestClient({
                              account: "0x22025257BeF969A81eDaC0b343ce82d777931327",
                          })
                      )
                          .extend(publicActions)
                          .extend(walletActions);
                bot.impersonateAccount({
                    address: botAddress ?? "0x22025257BeF969A81eDaC0b343ce82d777931327",
                });
                await network.provider.send("hardhat_setBalance", [
                    bot.account.address,
                    "0x4563918244F40000",
                ]);
                bot.BALANCE = ethers.BigNumber.from("0x4563918244F40000");
                bot.BOUNTY = [];

                // deploy contracts
                const interpreter = await rainterpreterNPE2Deploy();
                const store = await rainterpreterStoreNPE2Deploy();
                const orderbook1 = !orderbookAddress
                    ? await deployOrderBookNPE2()
                    : await ethers.getContractAt(orderbookAbi, orderbookAddress);
                const orderbook2 = await deployOrderBookNPE2();
                const genericArb = await genericArbrbDeploy(orderbook2.address);
                const arb = !arbAddress
                    ? await arbDeploy(orderbook1.address, config.routeProcessors[rpVersion])
                    : await ethers.getContractAt(arbAbis, arbAddress);

                // set up tokens contracts and impersonate owners
                const owners = [];
                for (let i = 0; i < tokens.length; i++) {
                    tokens[i].contract = await ethers.getContractAt(
                        ERC20Artifact.abi,
                        tokens[i].address,
                    );
                    if (i === 0) {
                        tokens[0].vaultIds = [];
                        for (let j = 0; j < tokens.length - 1; j++) {
                            tokens[0].vaultIds.push(ethers.BigNumber.from(randomUint256()));
                        }
                    }
                    tokens[i].vaultId = ethers.BigNumber.from(randomUint256());
                    tokens[i].depositAmount =
                        i > 0
                            ? (tokens[i].depositAmount = ethers.utils.parseUnits(
                                  deposits[i] ?? "100",
                                  tokens[i].decimals,
                              ))
                            : (tokens[i].depositAmount = ethers.utils
                                  .parseUnits(deposits[i] ?? "100", tokens[i].decimals)
                                  .div(tokens.length - 1));
                    owners.push(await ethers.getImpersonatedSigner(addressesWithBalance[i]));
                    await network.provider.send("hardhat_setBalance", [
                        addressesWithBalance[i],
                        "0x4563918244F40000",
                    ]);
                }

                // bot original token balances
                const originalBotTokenBalances = [];
                for (const t of tokens) {
                    originalBotTokenBalances.push(await t.contract.balanceOf(bot.account.address));
                }

                // dposit and add orders for each owner and return
                // the deployed orders in format of a sg query.
                // all orders have WETH as output and other specified
                // tokens as input
                let orders = [];
                for (let i = 1; i < tokens.length; i++) {
                    const depositConfigStruct1 = {
                        token: tokens[i].address,
                        vaultId: tokens[i].vaultId,
                        amount: tokens[i].depositAmount.toString(),
                    };
                    await tokens[i].contract
                        .connect(owners[i])
                        .approve(orderbook1.address, depositConfigStruct1.amount);
                    await orderbook1
                        .connect(owners[i])
                        .deposit2(
                            depositConfigStruct1.token,
                            depositConfigStruct1.vaultId,
                            depositConfigStruct1.amount,
                            [],
                        );

                    // prebuild bytecode: "_ _: 0 max; :;"
                    const ratio = "0".repeat(64); // 0
                    const maxOutput = "f".repeat(64); // max
                    const bytecode = `0x0000000000000000000000000000000000000000000000000000000000000002${maxOutput}${ratio}0000000000000000000000000000000000000000000000000000000000000015020000000c02020002011000000110000100000000`;
                    const addOrderConfig1 = {
                        evaluable: {
                            interpreter: interpreter.address,
                            store: store.address,
                            bytecode,
                        },
                        nonce: "0x" + "0".repeat(63) + "1",
                        secret: "0x" + "0".repeat(63) + "1",
                        validInputs: [
                            {
                                token: tokens[0].address,
                                decimals: tokens[0].decimals,
                                vaultId: tokens[0].vaultId,
                            },
                        ],
                        validOutputs: [
                            {
                                token: tokens[i].address,
                                decimals: tokens[i].decimals,
                                vaultId: tokens[i].vaultId,
                            },
                        ],
                        meta: encodeMeta("some_order"),
                    };
                    const tx1 = await orderbook1.connect(owners[i]).addOrder2(addOrderConfig1, []);
                    orders.push(
                        await mockSgFromEvent(
                            await getEventArgs(tx1, "AddOrderV2", orderbook1),
                            orderbook1,
                            tokens.map((v) => ({ ...v.contract, knownSymbol: v.symbol })),
                        ),
                    );

                    // opposing orders
                    const depositConfigStruct2 = {
                        token: tokens[0].address,
                        vaultId: tokens[0].vaultIds[i - 1],
                        amount: tokens[0].depositAmount.toString(),
                    };
                    await tokens[0].contract
                        .connect(owners[0])
                        .approve(orderbook2.address, depositConfigStruct2.amount);
                    await orderbook2
                        .connect(owners[0])
                        .deposit2(
                            depositConfigStruct2.token,
                            depositConfigStruct2.vaultId,
                            depositConfigStruct2.amount,
                            [],
                        );
                    const addOrderConfig2 = {
                        evaluable: {
                            interpreter: interpreter.address,
                            store: store.address,
                            bytecode,
                        },
                        nonce: "0x" + "0".repeat(63) + "1",
                        secret: "0x" + "0".repeat(63) + "1",
                        validInputs: [
                            {
                                token: tokens[i].address,
                                decimals: tokens[i].decimals,
                                vaultId: tokens[i].vaultId,
                            },
                        ],
                        validOutputs: [
                            {
                                token: tokens[0].address,
                                decimals: tokens[0].decimals,
                                vaultId: tokens[0].vaultIds[i - 1],
                            },
                        ],
                        meta: encodeMeta("some_order"),
                    };
                    const tx2 = await orderbook2.connect(owners[0]).addOrder2(addOrderConfig2, []);
                    orders.push(
                        await mockSgFromEvent(
                            await getEventArgs(tx2, "AddOrderV2", orderbook2),
                            orderbook2,
                            tokens.map((v) => ({ ...v.contract, knownSymbol: v.symbol })),
                        ),
                    );
                }

                // mock quote responses
                await mockServer
                    .forPost("/rpc")
                    .once()
                    .thenSendJsonRpcResult(
                        encodeQuoteResponse([
                            ...tokens.slice(1).map((v) => [
                                true, // success
                                v.depositAmount.mul("1" + "0".repeat(18 - v.decimals)), //maxout
                                ethers.constants.Zero, // ratio
                            ]),
                            ...tokens
                                .slice(1)
                                .map(() => [
                                    true,
                                    tokens[0].depositAmount.mul(
                                        "1" + "0".repeat(18 - tokens[0].decimals),
                                    ),
                                    ethers.constants.Zero,
                                ]),
                        ]),
                    );
                for (let i = 1; i < tokens.length; i++) {
                    const output = tokens[i].depositAmount.mul(
                        "1" + "0".repeat(18 - tokens[i].decimals),
                    );
                    await mockServer
                        .forPost("/rpc")
                        .withBodyIncluding(owners[i].address.substring(2).toLowerCase())
                        .thenSendJsonRpcResult(
                            encodeQuoteResponse([[true, output, ethers.constants.Zero]]),
                        );
                }
                await mockServer
                    .forPost("/rpc")
                    .withBodyIncluding(owners[0].address.substring(2).toLowerCase())
                    .thenSendJsonRpcResult(
                        encodeQuoteResponse([[true, ethers.constants.Zero, ethers.constants.Zero]]),
                    );

                // run the clearing process
                config.isTest = true;
                config.shuffle = false;
                config.signer = bot;
                config.hops = 2;
                config.retries = 1;
                config.lps = liquidityProviders;
                config.rpVersion = rpVersion;
                config.arbAddress = arb.address;
                config.genericArbAddress = genericArb.address;
                config.orderbookAddress = orderbook1.address;
                config.testBlockNumber = BigInt(blockNumber);
                config.gasCoveragePercentage = "1";
                config.viemClient = viemClient;
                config.dataFetcher = dataFetcher;
                config.accounts = [];
                config.mainAccount = bot;
                config.quoteRpc = [mockServer.url + "/rpc"];
<<<<<<< HEAD
                orders = prepareOrdersForRound(
                    await getOrderbookOwnersProfileMapFromSg(orders, viemClient, []),
                    false,
                );
=======
                config.gasPriceMultiplier = 107;
>>>>>>> e72cf2f2
                const { reports } = await clear(config, orders, tracer, ctx);

                // should have cleared correct number of orders
                assert.ok(
                    reports.length == (tokens.length - 1) * 2,
                    "Failed to clear all given orders",
                );

                // validate each cleared order
                let gasSpent = ethers.constants.Zero;
                let inputProfit = ethers.constants.Zero;
                for (let i = 0; i < reports.length / 2; i++) {
                    assert.equal(reports[i].status, ProcessPairReportStatus.FoundOpportunity);
                    assert.equal(reports[i].clearedOrders.length, 1);

                    const pair = `${tokens[0].symbol}/${tokens[i + 1].symbol}`;
                    const clearedAmount = ethers.BigNumber.from(reports[i].clearedAmount);
                    const outputVault = await orderbook1.vaultBalance(
                        owners[i + 1].address,
                        tokens[i + 1].address,
                        tokens[i + 1].vaultId,
                    );
                    const inputVault = await orderbook1.vaultBalance(
                        owners[0].address,
                        tokens[0].address,
                        tokens[0].vaultId,
                    );
                    const botTokenBalance = await tokens[i + 1].contract.balanceOf(
                        bot.account.address,
                    );

                    assert.equal(reports[i].tokenPair, pair);

                    // should have cleared equal to vault balance or lower
                    assert.ok(
                        tokens[i + 1].depositAmount.gte(clearedAmount),
                        `Did not clear expected amount for: ${pair}`,
                    );
                    assert.ok(
                        outputVault.eq(tokens[i + 1].depositAmount.sub(clearedAmount)),
                        `Unexpected current output vault balance: ${pair}`,
                    );
                    assert.ok(inputVault.eq(0), `Unexpected current input vault balance: ${pair}`);

                    // output bounties should equal to current bot's token balance
                    assert.ok(
                        originalBotTokenBalances[i + 1]
                            .add(
                                ethers.utils.parseUnits(
                                    reports[i].outputTokenIncome,
                                    tokens[i + 1].decimals,
                                ),
                            )
                            .eq(botTokenBalance),
                        `Unexpected current bot ${tokens[i + 1].symbol} balance`,
                    );

                    // collect all bot's input income (bounty) and gas cost
                    inputProfit = inputProfit.add(
                        ethers.utils.parseUnits(reports[i].inputTokenIncome),
                    );
                    gasSpent = gasSpent.add(ethers.utils.parseUnits(reports[i].actualGasCost));
                }

                // all input bounties (+ old balance) should be equal to current bot's balance
                assert.ok(
                    originalBotTokenBalances[0]
                        .add(inputProfit)
                        .eq(await tokens[0].contract.balanceOf(bot.account.address)),
                    "Unexpected bot bounty",
                );

                // bot's gas token balance and bounty tokens should be correct
                assert.deepEqual(
                    bot.BOUNTY,
                    tokens.map((v) => ({
                        address: v.address.toLowerCase(),
                        decimals: v.decimals,
                        symbol: v.symbol,
                    })),
                );
                assert.equal(
                    bot.BALANCE.toString(),
                    (await bot.getBalance({ address: bot.account.address })).toString(),
                );
                assert.equal(
                    gasSpent.toString(),
                    ethers.BigNumber.from("0x4563918244F40000").sub(bot.BALANCE).toString(),
                );

                testSpan.end();
            });

            it("should clear orders successfully using intra-orderbook", async function () {
                config.rpc = [rpc];
                const viemClient = await viem.getPublicClient();
                const dataFetcher = await getDataFetcher(config, liquidityProviders, false);
                const testSpan = tracer.startSpan("test-clearing");
                const ctx = trace.setSpan(context.active(), testSpan);

                // reset network before each test
                await helpers.reset(rpc, blockNumber);

                // get bot signer
                const bot = botAddress
                    ? (await viem.getTestClient({ account: botAddress }))
                          .extend(publicActions)
                          .extend(walletActions)
                    : (
                          await viem.getTestClient({
                              account: "0x22025257BeF969A81eDaC0b343ce82d777931327",
                          })
                      )
                          .extend(publicActions)
                          .extend(walletActions);
                bot.impersonateAccount({
                    address: botAddress ?? "0x22025257BeF969A81eDaC0b343ce82d777931327",
                });
                await network.provider.send("hardhat_setBalance", [
                    bot.account.address,
                    "0x4563918244F40000",
                ]);
                bot.BALANCE = ethers.BigNumber.from("0x4563918244F40000");
                bot.BOUNTY = [];

                // deploy contracts
                const interpreter = await rainterpreterNPE2Deploy();
                const store = await rainterpreterStoreNPE2Deploy();
                const orderbook = !orderbookAddress
                    ? await deployOrderBookNPE2()
                    : await ethers.getContractAt(orderbookAbi, orderbookAddress);
                const arb = !arbAddress
                    ? await arbDeploy(orderbook.address, config.routeProcessors[rpVersion])
                    : await ethers.getContractAt(arbAbis, arbAddress);

                // set up tokens contracts and impersonate owners
                const owners = [];
                for (let i = 0; i < tokens.length; i++) {
                    tokens[i].contract = await ethers.getContractAt(
                        ERC20Artifact.abi,
                        tokens[i].address,
                    );
                    if (i === 0) {
                        tokens[0].vaultIds = [];
                        for (let j = 0; j < tokens.length - 1; j++) {
                            tokens[0].vaultIds.push(ethers.BigNumber.from(randomUint256()));
                        }
                    }
                    tokens[i].vaultId = ethers.BigNumber.from(randomUint256());
                    tokens[i].depositAmount =
                        i > 0
                            ? (tokens[i].depositAmount = ethers.utils.parseUnits(
                                  deposits[i] ?? "100",
                                  tokens[i].decimals,
                              ))
                            : (tokens[i].depositAmount = ethers.utils
                                  .parseUnits(deposits[i] ?? "100", tokens[i].decimals)
                                  .div(tokens.length - 1));
                    owners.push(await ethers.getImpersonatedSigner(addressesWithBalance[i]));
                    await network.provider.send("hardhat_setBalance", [
                        addressesWithBalance[i],
                        "0x4563918244F40000",
                    ]);
                }

                // bot original token balances
                const originalBotTokenBalances = [];
                for (const t of tokens) {
                    originalBotTokenBalances.push(await t.contract.balanceOf(bot.account.address));
                }

                // dposit and add orders for each owner and return
                // the deployed orders in format of a sg query.
                // all orders have WETH as output and other specified
                // tokens as input
                let orders = [];
                for (let i = 1; i < tokens.length; i++) {
                    const depositConfigStruct1 = {
                        token: tokens[i].address,
                        vaultId: tokens[i].vaultId,
                        amount: tokens[i].depositAmount.toString(),
                    };
                    await tokens[i].contract
                        .connect(owners[i])
                        .approve(orderbook.address, depositConfigStruct1.amount);
                    await orderbook
                        .connect(owners[i])
                        .deposit2(
                            depositConfigStruct1.token,
                            depositConfigStruct1.vaultId,
                            depositConfigStruct1.amount,
                            [],
                        );

                    // prebuild bytecode: "_ _: 0.5 max; :;"
                    const ratio1 = ethers.BigNumber.from("500000000000000000")
                        .toHexString()
                        .substring(2)
                        .padStart(64, "0"); // 0.5
                    const maxOutput1 = "f".repeat(64); // max
                    const bytecode1 = `0x0000000000000000000000000000000000000000000000000000000000000002${maxOutput1}${ratio1}0000000000000000000000000000000000000000000000000000000000000015020000000c02020002011000000110000100000000`;
                    const addOrderConfig1 = {
                        evaluable: {
                            interpreter: interpreter.address,
                            store: store.address,
                            bytecode: bytecode1,
                        },
                        nonce: "0x" + "0".repeat(63) + "1",
                        secret: "0x" + "0".repeat(63) + "1",
                        validInputs: [
                            {
                                token: tokens[0].address,
                                decimals: tokens[0].decimals,
                                vaultId: tokens[0].vaultId,
                            },
                        ],
                        validOutputs: [
                            {
                                token: tokens[i].address,
                                decimals: tokens[i].decimals,
                                vaultId: tokens[i].vaultId,
                            },
                        ],
                        meta: encodeMeta("some_order"),
                    };
                    const tx1 = await orderbook.connect(owners[i]).addOrder2(addOrderConfig1, []);
                    orders.push(
                        await mockSgFromEvent(
                            await getEventArgs(tx1, "AddOrderV2", orderbook),
                            orderbook,
                            tokens.map((v) => ({ ...v.contract, knownSymbol: v.symbol })),
                        ),
                    );

                    // opposing orders
                    const depositConfigStruct2 = {
                        token: tokens[0].address,
                        vaultId: tokens[0].vaultIds[i - 1],
                        amount: tokens[0].depositAmount.toString(),
                    };
                    await tokens[0].contract
                        .connect(owners[0])
                        .approve(orderbook.address, depositConfigStruct2.amount);
                    await orderbook
                        .connect(owners[0])
                        .deposit2(
                            depositConfigStruct2.token,
                            depositConfigStruct2.vaultId,
                            depositConfigStruct2.amount,
                            [],
                        );

                    // prebuild bytecode: "_ _: 1 max; :;"
                    const ratio2 = ethers.BigNumber.from("1000000000000000000")
                        .toHexString()
                        .substring(2)
                        .padStart(64, "0"); // 1
                    const maxOutput2 = "f".repeat(64); // max
                    const bytecode2 = `0x0000000000000000000000000000000000000000000000000000000000000002${maxOutput2}${ratio2}0000000000000000000000000000000000000000000000000000000000000015020000000c02020002011000000110000100000000`;
                    const addOrderConfig2 = {
                        evaluable: {
                            interpreter: interpreter.address,
                            store: store.address,
                            bytecode: bytecode2,
                        },
                        nonce: "0x" + "0".repeat(63) + "1",
                        secret: "0x" + "0".repeat(63) + "1",
                        validInputs: [
                            {
                                token: tokens[i].address,
                                decimals: tokens[i].decimals,
                                vaultId: tokens[i].vaultId,
                            },
                        ],
                        validOutputs: [
                            {
                                token: tokens[0].address,
                                decimals: tokens[0].decimals,
                                vaultId: tokens[0].vaultIds[i - 1],
                            },
                        ],
                        meta: encodeMeta("some_order"),
                    };
                    const tx2 = await orderbook.connect(owners[0]).addOrder2(addOrderConfig2, []);
                    orders.push(
                        await mockSgFromEvent(
                            await getEventArgs(tx2, "AddOrderV2", orderbook),
                            orderbook,
                            tokens.map((v) => ({ ...v.contract, knownSymbol: v.symbol })),
                        ),
                    );
                }

                // mock quote responses
                const t0 = [];
                for (let i = 0; i < tokens.length - 1; i++) {
                    t0.push(tokens[0]);
                }
                await mockServer
                    .forPost("/rpc")
                    .once()
                    .thenSendJsonRpcResult(
                        encodeQuoteResponse([
                            ...[tokens[1], ...t0, ...tokens.slice(2)].flatMap((v) => [
                                [
                                    true, // success
                                    v.depositAmount.mul("1" + "0".repeat(18 - v.decimals)), //maxout
                                    ethers.constants.Zero, // ratio
                                ],
                            ]),
                        ]),
                    );
                for (let i = 1; i < tokens.length; i++) {
                    const output = tokens[i].depositAmount.mul(
                        "1" + "0".repeat(18 - tokens[i].decimals),
                    );
                    await mockServer
                        .forPost("/rpc")
                        .withBodyIncluding(owners[i].address.substring(2).toLowerCase())
                        .thenSendJsonRpcResult(
                            encodeQuoteResponse([[true, output, ethers.constants.Zero]]),
                        );
                }
                await mockServer
                    .forPost("/rpc")
                    .withBodyIncluding(owners[0].address.substring(2).toLowerCase())
                    .thenSendJsonRpcResult(
                        encodeQuoteResponse([[true, ethers.constants.Zero, ethers.constants.Zero]]),
                    );

                // run the clearing process
                config.isTest = true;
                config.shuffle = false;
                config.signer = bot;
                config.hops = 2;
                config.retries = 1;
                config.lps = liquidityProviders;
                config.rpVersion = rpVersion;
                config.arbAddress = arb.address;
                config.orderbookAddress = orderbook.address;
                config.testBlockNumber = BigInt(blockNumber);
                config.gasCoveragePercentage = "1";
                config.viemClient = viemClient;
                config.dataFetcher = dataFetcher;
                config.accounts = [];
                config.mainAccount = bot;
                config.quoteRpc = [mockServer.url + "/rpc"];
<<<<<<< HEAD
                orders = prepareOrdersForRound(
                    await getOrderbookOwnersProfileMapFromSg(orders, viemClient, []),
                    false,
                );
=======
                config.gasPriceMultiplier = 107;
>>>>>>> e72cf2f2
                const { reports } = await clear(config, orders, tracer, ctx);

                // should have cleared correct number of orders
                assert.ok(
                    reports.length == (tokens.length - 1) * 2,
                    "Failed to clear all given orders",
                );

                // validate each cleared order
                let c = 1;
                let gasSpent = ethers.constants.Zero;
                let inputProfit = ethers.constants.Zero;
                for (let i = 0; i < reports.length; i++) {
                    if (reports[i].status !== ProcessPairReportStatus.FoundOpportunity) continue;
                    assert.equal(reports[i].status, ProcessPairReportStatus.FoundOpportunity);
                    assert.equal(reports[i].clearedOrders.length, 1);

                    const pair = `${tokens[0].symbol}/${tokens[c].symbol}`;
                    const clearedAmount = ethers.BigNumber.from(reports[i].clearedAmount);
                    const outputVault = await orderbook.vaultBalance(
                        owners[c].address,
                        tokens[c].address,
                        tokens[c].vaultId,
                    );
                    const inputVault = await orderbook.vaultBalance(
                        owners[0].address,
                        tokens[0].address,
                        tokens[0].vaultId,
                    );
                    const botTokenBalance = await tokens[c].contract.balanceOf(bot.account.address);

                    assert.equal(reports[i].tokenPair, pair);

                    // should have cleared equal to vault balance or lower
                    assert.ok(
                        tokens[c].depositAmount.gte(clearedAmount),
                        `Did not clear expected amount for: ${pair}`,
                    );
                    assert.ok(
                        outputVault.eq(tokens[c].depositAmount.sub(clearedAmount)),
                        `Unexpected current output vault balance: ${pair}`,
                    );
                    assert.ok(inputVault.eq(0), `Unexpected current input vault balance: ${pair}`);
                    assert.ok(
                        originalBotTokenBalances[c].eq(botTokenBalance),
                        `Unexpected current bot ${tokens[c].symbol} balance`,
                    );

                    // collect all bot's input income (bounty) and gas cost
                    inputProfit = inputProfit.add(
                        ethers.utils.parseUnits(reports[i].inputTokenIncome),
                    );
                    gasSpent = gasSpent.add(ethers.utils.parseUnits(reports[i].actualGasCost));
                    c++;
                }
                // all input bounties (+ old balance) should be equal to current bot's balance
                assert.ok(
                    originalBotTokenBalances[0]
                        .add(inputProfit)
                        .eq(await tokens[0].contract.balanceOf(bot.account.address)),
                    "Unexpected bot bounty",
                );

                // bot's gas token balance and bounty tokens should be correct
                assert.deepEqual(bot.BOUNTY, [
                    {
                        address: tokens[0].address.toLowerCase(),
                        decimals: tokens[0].decimals,
                        symbol: tokens[0].symbol,
                    },
                ]);
                assert.equal(
                    bot.BALANCE.toString(),
                    (await bot.getBalance({ address: bot.account.address })).toString(),
                );
                assert.equal(
                    gasSpent.toString(),
                    ethers.BigNumber.from("0x4563918244F40000").sub(bot.BALANCE).toString(),
                );

                testSpan.end();
            });
        }
    });
}<|MERGE_RESOLUTION|>--- conflicted
+++ resolved
@@ -249,14 +249,11 @@
                 config.accounts = [];
                 config.mainAccount = bot;
                 config.quoteRpc = [mockServer.url + "/rpc"];
-<<<<<<< HEAD
+                config.gasPriceMultiplier = 107;
                 orders = prepareOrdersForRound(
                     await getOrderbookOwnersProfileMapFromSg(orders, viemClient, []),
                     false,
                 );
-=======
-                config.gasPriceMultiplier = 107;
->>>>>>> e72cf2f2
                 const { reports } = await clear(config, orders, tracer, ctx);
 
                 // should have cleared correct number of orders
@@ -586,14 +583,11 @@
                 config.accounts = [];
                 config.mainAccount = bot;
                 config.quoteRpc = [mockServer.url + "/rpc"];
-<<<<<<< HEAD
+                config.gasPriceMultiplier = 107;
                 orders = prepareOrdersForRound(
                     await getOrderbookOwnersProfileMapFromSg(orders, viemClient, []),
                     false,
                 );
-=======
-                config.gasPriceMultiplier = 107;
->>>>>>> e72cf2f2
                 const { reports } = await clear(config, orders, tracer, ctx);
 
                 // should have cleared correct number of orders
@@ -941,14 +935,11 @@
                 config.accounts = [];
                 config.mainAccount = bot;
                 config.quoteRpc = [mockServer.url + "/rpc"];
-<<<<<<< HEAD
+                config.gasPriceMultiplier = 107;
                 orders = prepareOrdersForRound(
                     await getOrderbookOwnersProfileMapFromSg(orders, viemClient, []),
                     false,
                 );
-=======
-                config.gasPriceMultiplier = 107;
->>>>>>> e72cf2f2
                 const { reports } = await clear(config, orders, tracer, ctx);
 
                 // should have cleared correct number of orders
