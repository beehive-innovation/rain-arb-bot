import { orderbookAbi } from "../abis";
import { BigNumber, ethers } from "ethers";
import { getWithdrawEnsureBytecode } from "../config";
import { BaseError, erc20Abi, PublicClient } from "viem";
import { containsNodeError, errorSnapshot } from "../error";
<<<<<<< HEAD
import { estimateProfit, extendSpanAttributes, withBigintSerializer } from "../utils";
=======
import { estimateProfit, scale18, withBigintSerializer } from "../utils";
>>>>>>> 76b2b17f
import {
    SpanAttrs,
    BotConfig,
    ViemClient,
    DryrunResult,
    BundledOrders,
    TakeOrderDetails,
} from "../types";

/**
 * Executes a extimateGas call for an intra-orderbook tx (clear2()), to determine if the tx is successfull ot not
 */
export async function dryrun({
    orderPairObject,
    opposingOrder,
    signer,
    gasPrice,
    inputToEthPrice,
    outputToEthPrice,
    config,
    viemClient,
    inputBalance,
    outputBalance,
}: {
    config: BotConfig;
    orderPairObject: BundledOrders;
    viemClient: PublicClient;
    signer: ViemClient;
    gasPrice: bigint;
    inputToEthPrice: string;
    outputToEthPrice: string;
    inputBalance: BigNumber;
    outputBalance: BigNumber;
    opposingOrder: TakeOrderDetails;
}): Promise<DryrunResult> {
    const spanAttributes: SpanAttrs = {};
    const result: DryrunResult = {
        value: undefined,
        reason: undefined,
        spanAttributes,
    };

    const inputBountyVaultId = "1";
    const outputBountyVaultId = "1";
    const obInterface = new ethers.utils.Interface(orderbookAbi);
    const task = {
        evaluable: {
            interpreter: orderPairObject.takeOrders[0].takeOrder.order.evaluable.interpreter,
            store: orderPairObject.takeOrders[0].takeOrder.order.evaluable.store,
            bytecode: getWithdrawEnsureBytecode(
                signer.account.address,
                orderPairObject.buyToken,
                orderPairObject.sellToken,
                inputBalance,
                outputBalance,
                ethers.utils.parseUnits(inputToEthPrice),
                ethers.utils.parseUnits(outputToEthPrice),
                ethers.constants.Zero,
                signer.account.address,
            ),
        },
        signedContext: [],
    };
    const withdrawInputCalldata = obInterface.encodeFunctionData("withdraw2", [
        orderPairObject.buyToken,
        inputBountyVaultId,
        ethers.constants.MaxUint256,
        [],
    ]);
    let withdrawOutputCalldata = obInterface.encodeFunctionData("withdraw2", [
        orderPairObject.sellToken,
        outputBountyVaultId,
        ethers.constants.MaxUint256,
        config.gasCoveragePercentage === "0" ? [] : [task],
    ]);
    const clear2Calldata = obInterface.encodeFunctionData("clear2", [
        orderPairObject.takeOrders[0].takeOrder.order,
        opposingOrder.takeOrder.order,
        {
            aliceInputIOIndex: orderPairObject.takeOrders[0].takeOrder.inputIOIndex,
            aliceOutputIOIndex: orderPairObject.takeOrders[0].takeOrder.outputIOIndex,
            bobInputIOIndex: opposingOrder.takeOrder.inputIOIndex,
            bobOutputIOIndex: opposingOrder.takeOrder.outputIOIndex,
            aliceBountyVaultId: inputBountyVaultId,
            bobBountyVaultId: outputBountyVaultId,
        },
        [],
        [],
    ]);
    const rawtx: any = {
        data: obInterface.encodeFunctionData("multicall", [
            [clear2Calldata, withdrawInputCalldata, withdrawOutputCalldata],
        ]),
        to: orderPairObject.orderbook,
        gasPrice,
    };

    // trying to find opp with doing gas estimation, once to get gas and calculate
    // minimum sender output and second time to check the clear2() with withdraw2() and headroom
    let gasLimit, blockNumber;
    try {
        blockNumber = Number(await viemClient.getBlockNumber());
        spanAttributes["blockNumber"] = blockNumber;
        gasLimit = ethers.BigNumber.from(await signer.estimateGas(rawtx))
            .mul(config.gasLimitMultiplier)
            .div(100);
    } catch (e) {
        // reason, code, method, transaction, error, stack, message
        const isNodeError = containsNodeError(e as BaseError);
        const errMsg = errorSnapshot("", e);
        spanAttributes["stage"] = 1;
        spanAttributes["isNodeError"] = isNodeError;
        spanAttributes["error"] = errMsg;
        spanAttributes["rawtx"] = JSON.stringify(
            {
                ...rawtx,
                from: signer.account.address,
            },
            withBigintSerializer,
        );
        if (!isNodeError) {
            result.value = {
                noneNodeError: errMsg,
                estimatedProfit: ethers.constants.Zero,
            };
        }
        return Promise.reject(result);
    }
    let gasCost = gasLimit.mul(gasPrice);

    // repeat the same process with heaedroom if gas
    // coverage is not 0, 0 gas coverage means 0 minimum
    // sender output which is already called above
    if (config.gasCoveragePercentage !== "0") {
        const headroom = (Number(config.gasCoveragePercentage) * 1.03).toFixed();
        task.evaluable.bytecode = getWithdrawEnsureBytecode(
            signer.account.address,
            orderPairObject.buyToken,
            orderPairObject.sellToken,
            inputBalance,
            outputBalance,
            ethers.utils.parseUnits(inputToEthPrice),
            ethers.utils.parseUnits(outputToEthPrice),
            gasCost.mul(headroom).div("100"),
            signer.account.address,
        );
        withdrawOutputCalldata = obInterface.encodeFunctionData("withdraw2", [
            orderPairObject.sellToken,
            outputBountyVaultId,
            ethers.constants.MaxUint256,
            [task],
        ]);
        rawtx.data = obInterface.encodeFunctionData("multicall", [
            [clear2Calldata, withdrawInputCalldata, withdrawOutputCalldata],
        ]);

        try {
            blockNumber = Number(await viemClient.getBlockNumber());
            spanAttributes["blockNumber"] = blockNumber;
            gasLimit = ethers.BigNumber.from(await signer.estimateGas(rawtx))
                .mul(config.gasLimitMultiplier)
                .div(100);
            rawtx.gas = gasLimit.toBigInt();
            gasCost = gasLimit.mul(gasPrice);
            task.evaluable.bytecode = getWithdrawEnsureBytecode(
                signer.account.address,
                orderPairObject.buyToken,
                orderPairObject.sellToken,
                inputBalance,
                outputBalance,
                ethers.utils.parseUnits(inputToEthPrice),
                ethers.utils.parseUnits(outputToEthPrice),
                gasCost.mul(config.gasCoveragePercentage).div("100"),
                signer.account.address,
            );
            withdrawOutputCalldata = obInterface.encodeFunctionData("withdraw2", [
                orderPairObject.sellToken,
                outputBountyVaultId,
                ethers.constants.MaxUint256,
                [task],
            ]);
            rawtx.data = obInterface.encodeFunctionData("multicall", [
                [clear2Calldata, withdrawInputCalldata, withdrawOutputCalldata],
            ]);
        } catch (e) {
            const isNodeError = containsNodeError(e as BaseError);
            const errMsg = errorSnapshot("", e);
            spanAttributes["stage"] = 2;
            spanAttributes["isNodeError"] = isNodeError;
            spanAttributes["error"] = errMsg;
            spanAttributes["rawtx"] = JSON.stringify(
                {
                    ...rawtx,
                    from: signer.account.address,
                },
                withBigintSerializer,
            );
            if (!isNodeError) {
                result.value = {
                    noneNodeError: errMsg,
                    estimatedProfit: ethers.constants.Zero,
                };
            }
            return Promise.reject(result);
        }
    }
    rawtx.gas = gasLimit.toBigInt();

    // if reached here, it means there was a success and found opp
    spanAttributes["oppBlockNumber"] = blockNumber;
    spanAttributes["foundOpp"] = true;
    delete spanAttributes["blockNumber"];
    result.value = {
        rawtx,
        oppBlockNumber: blockNumber,
        estimatedProfit: estimateProfit(
            orderPairObject,
            ethers.utils.parseUnits(inputToEthPrice),
            ethers.utils.parseUnits(outputToEthPrice),
            opposingOrder,
        )!,
    };
    return result;
}

/**
 * Tries to find an opp from the same orderbook's opposing orders
 */
export async function findOpp({
    orderPairObject,
    signer,
    gasPrice,
    inputToEthPrice,
    outputToEthPrice,
    config,
    viemClient,
    orderbooksOrders,
}: {
    config: BotConfig;
    orderPairObject: BundledOrders;
    viemClient: PublicClient;
    signer: ViemClient;
    orderbooksOrders: BundledOrders[][];
    gasPrice: bigint;
    inputToEthPrice: string;
    outputToEthPrice: string;
}): Promise<DryrunResult> {
    const spanAttributes: SpanAttrs = {};
    const result: DryrunResult = {
        value: undefined,
        reason: undefined,
        spanAttributes,
    };

    const ONE = ethers.utils.parseUnits("1");
    const opposingOrders = orderbooksOrders
        .map((v) => {
            if (v[0].orderbook === orderPairObject.orderbook) {
                return v.find(
                    (e) =>
                        e.buyToken === orderPairObject.sellToken &&
                        e.sellToken === orderPairObject.buyToken,
                );
            } else {
                return undefined;
            }
        })
        .find((v) => v !== undefined)
        ?.takeOrders.filter(
            (v) =>
                // not same order
                v.id !== orderPairObject.takeOrders[0].id &&
                // not same owner
                v.takeOrder.order.owner.toLowerCase() !==
                    orderPairObject.takeOrders[0].takeOrder.order.owner.toLowerCase() &&
                // only orders that (priceA x priceB < 1) can be profitbale
                v.quote!.ratio.mul(orderPairObject.takeOrders[0].quote!.ratio).div(ONE).lt(ONE),
        );
    if (!opposingOrders || !opposingOrders.length) throw undefined;

    const allNoneNodeErrors: (string | undefined)[] = [];
    const inputBalance = scale18(
        await viemClient.readContract({
            address: orderPairObject.buyToken as `0x${string}`,
            abi: erc20Abi,
            functionName: "balanceOf",
            args: [signer.account.address],
        }),
        orderPairObject.buyTokenDecimals,
    );
    const outputBalance = scale18(
        await viemClient.readContract({
            address: orderPairObject.sellToken as `0x${string}`,
            abi: erc20Abi,
            functionName: "balanceOf",
            args: [signer.account.address],
        }),
        orderPairObject.sellTokenDecimals,
    );
    for (let i = 0; i < opposingOrders.length; i++) {
        try {
            return await dryrun({
                orderPairObject,
                opposingOrder: opposingOrders[i],
                signer,
                gasPrice,
                inputToEthPrice,
                outputToEthPrice,
                config,
                viemClient,
                inputBalance,
                outputBalance,
            });
        } catch (e: any) {
            allNoneNodeErrors.push(e?.value?.noneNodeError);
            extendSpanAttributes(spanAttributes, e.spanAttributes, "intraOrderbook." + i);
        }
    }
    const noneNodeErrors = allNoneNodeErrors.filter((v) => !!v);
    if (allNoneNodeErrors.length && noneNodeErrors.length / allNoneNodeErrors.length > 0.5) {
        result.value = {
            noneNodeError: noneNodeErrors[0],
            estimatedProfit: ethers.constants.Zero,
        };
    }
    return Promise.reject(result);
}<|MERGE_RESOLUTION|>--- conflicted
+++ resolved
@@ -3,11 +3,7 @@
 import { getWithdrawEnsureBytecode } from "../config";
 import { BaseError, erc20Abi, PublicClient } from "viem";
 import { containsNodeError, errorSnapshot } from "../error";
-<<<<<<< HEAD
-import { estimateProfit, extendSpanAttributes, withBigintSerializer } from "../utils";
-=======
-import { estimateProfit, scale18, withBigintSerializer } from "../utils";
->>>>>>> 76b2b17f
+import { estimateProfit, scale18, withBigintSerializer, extendSpanAttributes } from "../utils";
 import {
     SpanAttrs,
     BotConfig,
