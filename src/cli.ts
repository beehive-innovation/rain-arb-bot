import { config } from "dotenv";
import { Command } from "commander";
import { getMetaInfo } from "./config";
import { BigNumber, ethers } from "ethers";
import { Context } from "@opentelemetry/api";
import { getOrderChanges, SgOrder } from "./query";
import { Resource } from "@opentelemetry/resources";
import { getOrderDetails, clear, getConfig } from ".";
import { ErrorSeverity, errorSnapshot } from "./error";
import { Tracer } from "@opentelemetry/sdk-trace-base";
import { ProcessPairReportStatus } from "./processOrders";
import { sleep, getOrdersTokens, isBigNumberish } from "./utils";
import { CompressionAlgorithm } from "@opentelemetry/otlp-exporter-base";
import { BotConfig, BundledOrders, CliOptions, ViemClient } from "./types";
import { OTLPTraceExporter } from "@opentelemetry/exporter-trace-otlp-http";
import { SEMRESATTRS_SERVICE_NAME } from "@opentelemetry/semantic-conventions";
import {
    sweepToEth,
    manageAccounts,
    rotateProviders,
    sweepToMainWallet,
    getBatchEthBalance,
} from "./account";
import {
    prepareOrdersForRound,
    getOrderbookOwnersProfileMapFromSg,
    handleAddOrderbookOwnersProfileMap,
    handleRemoveOrderbookOwnersProfileMap,
} from "./order";
import {
    diag,
    trace,
    context,
    DiagLogLevel,
    SpanStatusCode,
    DiagConsoleLogger,
} from "@opentelemetry/api";
import {
    BasicTracerProvider,
    BatchSpanProcessor,
    ConsoleSpanExporter,
    SimpleSpanProcessor,
} from "@opentelemetry/sdk-trace-base";

config();

/**
 * Options specified in env variables
 */
const ENV_OPTIONS = {
    key: process?.env?.BOT_WALLET_PRIVATEKEY,
    mnemonic: process?.env?.MNEMONIC,
    arbAddress: process?.env?.ARB_ADDRESS,
    genericArbAddress: process?.env?.GENERIC_ARB_ADDRESS,
    orderbookAddress: process?.env?.ORDERBOOK_ADDRESS,
    lps: process?.env?.LIQUIDITY_PROVIDERS,
    gasCoverage: process?.env?.GAS_COVER || "100",
    orderHash: process?.env?.ORDER_HASH,
    orderOwner: process?.env?.ORDER_OWNER,
    sleep: process?.env?.SLEEP,
    maxRatio: process?.env?.MAX_RATIO?.toLowerCase() === "true" ? true : false,
    publicRpc: process?.env?.PUBLIC_RPC?.toLowerCase() === "true" ? true : false,
    timeout: process?.env?.TIMEOUT,
    hops: process?.env?.HOPS,
    retries: process?.env?.RETRIES,
    poolUpdateInterval: process?.env?.POOL_UPDATE_INTERVAL || "15",
    walletCount: process?.env?.WALLET_COUNT,
    topupAmount: process?.env?.TOPUP_AMOUNT,
    botMinBalance: process?.env?.BOT_MIN_BALANCE,
    selfFundOrders: process?.env?.SELF_FUND_ORDERS,
    gasPriceMultiplier: process?.env?.GAS_PRICE_MULTIPLIER,
    gasLimitMultiplier: process?.env?.GAS_LIMIT_MULTIPLIER,
    txGas: process?.env?.TX_GAS,
    quoteGas: process?.env?.QUOTE_GAS,
    route: process?.env?.ROUTE,
    rpOnly: process?.env?.RP_ONLY?.toLowerCase() === "true" ? true : false,
    ownerProfile: process?.env?.OWNER_PROFILE
        ? Array.from(process?.env?.OWNER_PROFILE.matchAll(/[^,\s]+/g)).map((v) => v[0])
        : undefined,
    rpc: process?.env?.RPC_URL
        ? Array.from(process?.env?.RPC_URL.matchAll(/[^,\s]+/g)).map((v) => v[0])
        : undefined,
    writeRpc: process?.env?.WRITE_RPC
        ? Array.from(process?.env?.WRITE_RPC.matchAll(/[^,\s]+/g)).map((v) => v[0])
        : undefined,
    subgraph: process?.env?.SUBGRAPH
        ? Array.from(process?.env?.SUBGRAPH.matchAll(/[^,\s]+/g)).map((v) => v[0])
        : undefined,
};

const getOptions = async (argv: any, version?: string) => {
    const cmdOptions = new Command("node arb-bot")
        .option(
            "-k, --key <private-key>",
            "Private key of wallet that performs the transactions, one of this or --mnemonic should be specified. Will override the 'BOT_WALLET_PRIVATEKEY' in env variables",
        )
        .option(
            "-m, --mnemonic <mnemonic-phrase>",
            "Mnemonic phrase of wallet that performs the transactions, one of this or --key should be specified, requires '--wallet-count' and '--topup-amount'. Will override the 'MNEMONIC' in env variables",
        )
        .option(
            "-r, --rpc <url...>",
            "RPC URL(s) that will be provider for interacting with evm, use different providers if more than 1 is specified to prevent banning. Will override the 'RPC_URL' in env variables",
        )
        .option(
            "-s, --subgraph <url...>",
            "Subgraph URL(s) to read orders details from, can be used in combination with --orders, Will override the 'SUBGRAPH' in env variables",
        )
        .option(
            "--orderbook-address <address>",
            "Option to filter the subgraph query results with address of the deployed orderbook contract, Will override the 'ORDERBOOK_ADDRESS' in env variables",
        )
        .option(
            "--arb-address <address>",
            "Address of the deployed arb contract, Will override the 'ARB_ADDRESS' in env variables",
        )
        .option(
            "--generic-arb-address <address>",
            "Address of the deployed generic arb contract to perform inter-orderbook clears, Will override the 'GENERIC_ARB_ADDRESS' in env variables",
        )
        .option(
            "-l, --lps <string>",
            "List of liquidity providers (dex) to use by the router as one quoted string seperated by a comma for each, example: 'SushiSwapV2,UniswapV3', Will override the 'LIQUIDITY_PROVIDERS' in env variables, if unset will use all available liquidty providers",
        )
        .option(
            "-g, --gas-coverage <integer>",
            "The percentage of gas to cover to be considered profitable for the transaction to be submitted, an integer greater than equal 0, default is 100 meaning full coverage, Will override the 'GAS_COVER' in env variables",
        )
        .option(
            "--order-hash <hash>",
            "Option to filter the subgraph query results with a specific order hash, Will override the 'ORDER_HASH' in env variables",
        )
        .option(
            "--order-owner <address>",
            "Option to filter the subgraph query results with a specific order owner address, Will override the 'ORDER_OWNER' in env variables",
        )
        .option(
            "--sleep <integer>",
            "Seconds to wait between each arb round, default is 10, Will override the 'SLEEP' in env variables",
        )
        .option(
            "--write-rpc <url...>",
            "Option to explicitly use for write transactions, such as flashbots or mev protect rpc to protect against mev attacks, Will override the 'WRITE_RPC' in env variables",
        )
        .option(
            "--timeout <integer>",
            "Optional seconds to wait for the transaction to mine before disregarding it, Will override the 'TIMEOUT' in env variables",
        )
        .option(
            "--max-ratio",
            "Option to maximize maxIORatio, Will override the 'MAX_RATIO' in env variables",
        )
        .option(
            "--hops <integer>",
            "Option to specify how many hops the binary search should do, default is 1 if left unspecified, Will override the 'HOPS' in env variables",
        )
        .option(
            "--retries <integer>",
            "Option to specify how many retries should be done for the same order, max value is 3, default is 1 if left unspecified, Will override the 'RETRIES' in env variables",
        )
        .option(
            "--pool-update-interval <integer>",
            "Option to specify time (in minutes) between pools updates, default is 0 minutes, Will override the 'POOL_UPDATE_INTERVAL' in env variables",
        )
        .option(
            "-w, --wallet-count <integer>",
            "Number of wallet to submit transactions with, requires '--mnemonic'. Will override the 'WALLET_COUNT' in env variables",
        )
        .option(
            "-t, --topup-amount <number>",
            "The initial topup amount of excess wallets, requires '--mnemonic'. Will override the 'TOPUP_AMOUNT' in env variables",
        )
        .option(
            "--bot-min-balance <number>",
            "The minimum gas token balance the bot wallet must have. Will override the 'BOT_MIN_BALANCE' in env variables",
        )
        .option(
            "--self-fund-orders <string>",
            "Specifies owned order to get funded once their vault goes below the specified threshold, example: token,vaultId,threshold,toptupamount;token,vaultId,threshold,toptupamount;... . Will override the 'SELF_FUND_ORDERS' in env variables",
        )
        .option(
            "--owner-profile <OWNER=LIMIT...>",
            "Specifies the owner limit, example: --owner-profile 0x123456=12 . Will override the 'OWNER_PROFILE' in env variables",
        )
        .option(
            "--public-rpc",
            "Allows to use public RPCs as fallbacks, default is false. Will override the 'PUBLIC_RPC' in env variables",
        )
        .option(
            "--route <string>",
            "Specifies the routing mode 'multi' or 'single' or 'full', default is 'single'. Will override the 'ROUTE' in env variables",
        )
        .option(
            "--gas-price-multiplier <integer>",
            "Option to multiply the gas price fetched from the rpc as percentage, default is 107, ie +7%. Will override the 'GAS_PRICE_MULTIPLIER' in env variables",
        )
        .option(
            "--gas-limit-multiplier <integer>",
            "Option to multiply the gas limit estimation from the rpc as percentage, default is 105, ie +5%. Will override the 'GAS_LIMIT_MULTIPLIER' in env variables",
        )
        .option(
            "--tx-gas <integer>",
            "Option to set a static gas limit for all submitting txs. Will override the 'TX_GAS' in env variables",
        )
        .option(
<<<<<<< HEAD
            "--quote-gas <integer>",
            "Option to set a static gas limit for quote read calls, default is 1 milion. Will override the 'QUOTE_GAS' in env variables",
=======
            "--rp-only",
            "Only clear orders through RP4, excludes intra and inter orderbook clears. Will override the 'RP_ONLY' in env variables",
>>>>>>> 6a32ba6c
        )
        .description(
            [
                "A NodeJS app to find and take arbitrage trades for Rain Orderbook orders against some DeFi liquidity providers, requires NodeJS v18 or higher.",
                '- Use "node arb-bot [options]" command alias for running the app from its repository workspace',
                '- Use "arb-bot [options]" command alias when this app is installed as a dependency in another project',
            ].join("\n"),
        )
        .alias("arb-bot")
        .version(version ?? "0.0.0")
        .parse(argv)
        .opts();

    // assigning specified options from cli/env
    cmdOptions.key = cmdOptions.key || getEnv(ENV_OPTIONS.key);
    cmdOptions.mnemonic = cmdOptions.mnemonic || getEnv(ENV_OPTIONS.mnemonic);
    cmdOptions.rpc = cmdOptions.rpc || getEnv(ENV_OPTIONS.rpc);
    cmdOptions.writeRpc = cmdOptions.writeRpc || getEnv(ENV_OPTIONS.writeRpc);
    cmdOptions.arbAddress = cmdOptions.arbAddress || getEnv(ENV_OPTIONS.arbAddress);
    cmdOptions.genericArbAddress =
        cmdOptions.genericArbAddress || getEnv(ENV_OPTIONS.genericArbAddress);
    cmdOptions.orderbookAddress =
        cmdOptions.orderbookAddress || getEnv(ENV_OPTIONS.orderbookAddress);
    cmdOptions.subgraph = cmdOptions.subgraph || getEnv(ENV_OPTIONS.subgraph);
    cmdOptions.lps = cmdOptions.lps || getEnv(ENV_OPTIONS.lps);
    cmdOptions.gasCoverage = cmdOptions.gasCoverage || getEnv(ENV_OPTIONS.gasCoverage);
    cmdOptions.orderHash = cmdOptions.orderHash || getEnv(ENV_OPTIONS.orderHash);
    cmdOptions.orderOwner = cmdOptions.orderOwner || getEnv(ENV_OPTIONS.orderOwner);
    cmdOptions.sleep = cmdOptions.sleep || getEnv(ENV_OPTIONS.sleep);
    cmdOptions.maxRatio = cmdOptions.maxRatio || getEnv(ENV_OPTIONS.maxRatio);
    cmdOptions.timeout = cmdOptions.timeout || getEnv(ENV_OPTIONS.timeout);
    cmdOptions.hops = cmdOptions.hops || getEnv(ENV_OPTIONS.hops);
    cmdOptions.retries = cmdOptions.retries || getEnv(ENV_OPTIONS.retries);
    cmdOptions.poolUpdateInterval =
        cmdOptions.poolUpdateInterval || getEnv(ENV_OPTIONS.poolUpdateInterval);
    cmdOptions.walletCount = cmdOptions.walletCount || getEnv(ENV_OPTIONS.walletCount);
    cmdOptions.topupAmount = cmdOptions.topupAmount || getEnv(ENV_OPTIONS.topupAmount);
    cmdOptions.selfFundOrders = cmdOptions.selfFundOrders || getEnv(ENV_OPTIONS.selfFundOrders);
    cmdOptions.gasPriceMultiplier =
        cmdOptions.gasPriceMultiplier || getEnv(ENV_OPTIONS.gasPriceMultiplier);
    cmdOptions.gasLimitMultiplier =
        cmdOptions.gasLimitMultiplier || getEnv(ENV_OPTIONS.gasLimitMultiplier);
    cmdOptions.txGas = cmdOptions.txGas || getEnv(ENV_OPTIONS.txGas);
    cmdOptions.quoteGas = cmdOptions.quoteGas || getEnv(ENV_OPTIONS.quoteGas);
    cmdOptions.botMinBalance = cmdOptions.botMinBalance || getEnv(ENV_OPTIONS.botMinBalance);
    cmdOptions.ownerProfile = cmdOptions.ownerProfile || getEnv(ENV_OPTIONS.ownerProfile);
    cmdOptions.route = cmdOptions.route || getEnv(ENV_OPTIONS.route);
    cmdOptions.publicRpc = cmdOptions.publicRpc || getEnv(ENV_OPTIONS.publicRpc);
    cmdOptions.rpOnly = cmdOptions.rpOnly || getEnv(ENV_OPTIONS.rpOnly);
    if (cmdOptions.ownerProfile) {
        const profiles: Record<string, number> = {};
        cmdOptions.ownerProfile.forEach((v: string) => {
            const parsed = v.split("=");
            if (parsed.length !== 2) {
                throw "Invalid owner profile, must be in form of 'ownerAddress=limitValue'";
            }
            if (!ethers.utils.isAddress(parsed[0])) {
                throw `Invalid owner address: ${parsed[0]}`;
            }
            if (!isBigNumberish(parsed[1]) && parsed[1] !== "max") {
                throw "Invalid owner profile limit, must be an integer gte 0";
            }
            if (parsed[1] === "max") {
                profiles[parsed[0].toLowerCase()] = Number.MAX_SAFE_INTEGER;
            } else {
                const limit = BigNumber.from(parsed[1]);
                profiles[parsed[0].toLowerCase()] = limit.gte(Number.MAX_SAFE_INTEGER.toString())
                    ? Number.MAX_SAFE_INTEGER
                    : limit.toNumber();
            }
        });
        cmdOptions.ownerProfile = profiles;
    }
    if (cmdOptions.lps) {
        cmdOptions.lps = Array.from((cmdOptions.lps as string).matchAll(/[^,\s]+/g)).map(
            (v) => v[0],
        );
    }
    if (cmdOptions.selfFundOrders) {
        cmdOptions.selfFundOrders = Array.from(
            (cmdOptions.selfFundOrders as string).matchAll(/[^;]+/g),
        ).map((v) => {
            const matches = Array.from(v[0].matchAll(/[^,]+/g)).map((e) => e[0]);
            return {
                token: matches[0].toLowerCase(),
                vaultId: matches[1],
                threshold: matches[2],
                topupAmount: matches[3],
            };
        });
    }
    return cmdOptions;
};

export const arbRound = async (
    tracer: Tracer,
    roundCtx: Context,
    options: CliOptions,
    config: BotConfig,
    bundledOrders: BundledOrders[][],
) => {
    return await tracer.startActiveSpan("process-orders", {}, roundCtx, async (span) => {
        const ctx = trace.setSpan(context.active(), span);
        options;
        try {
            let txs;
            let foundOpp = false;
            let didClear = false;
            const { reports = [], avgGasCost = undefined } = await clear(
                config,
                bundledOrders,
                tracer,
                ctx,
            );
            if (reports && reports.length) {
                txs = reports.map((v) => v.txUrl).filter((v) => !!v);
                if (txs.length) {
                    foundOpp = true;
                    span.setAttribute("txUrls", txs);
                    span.setAttribute("foundOpp", true);
                } else if (
                    reports.some((v) => v.status === ProcessPairReportStatus.FoundOpportunity)
                ) {
                    foundOpp = true;
                    span.setAttribute("foundOpp", true);
                }
                if (
                    reports.some(
                        (v) => v.status === ProcessPairReportStatus.FoundOpportunity && !v.reason,
                    )
                ) {
                    didClear = true;
                    span.setAttribute("didClear", true);
                }
            } else {
                span.setAttribute("didClear", false);
            }
            if (avgGasCost) {
                span.setAttribute("avgGasCost", ethers.utils.formatUnits(avgGasCost));
            }
            span.setStatus({ code: SpanStatusCode.OK });
            span.end();
            return { txs, foundOpp, didClear, avgGasCost };
        } catch (e: any) {
            if (e?.startsWith?.("Failed to batch quote orders")) {
                span.setAttribute("severity", ErrorSeverity.LOW);
                span.setStatus({ code: SpanStatusCode.ERROR, message: e });
            } else {
                const snapshot = errorSnapshot("Unexpected error occured", e);
                span.setAttribute("severity", ErrorSeverity.HIGH);
                span.setStatus({ code: SpanStatusCode.ERROR, message: snapshot });
            }
            span.recordException(e);
            span.setAttribute("didClear", false);
            span.setAttribute("foundOpp", false);
            span.end();
            return { txs: [], foundOpp: false, didClear: false, avgGasCost: undefined };
        }
    });
};

/**
 * CLI startup function
 * @param argv - cli args
 */
export async function startup(argv: any, version?: string, tracer?: Tracer, ctx?: Context) {
    let roundGap = 10000;
    let _poolUpdateInterval = 0;

    const options = await getOptions(argv, version);

    if ((!options.key && !options.mnemonic) || (options.key && options.mnemonic)) {
        throw "undefined wallet, only one of key or mnemonic should be specified";
    }
    if (options.mnemonic) {
        if (!options.walletCount || !options.topupAmount) {
            throw "--wallet-count and --toptup-amount are required when using mnemonic option";
        }
        if (!/^[0-9]+$/.test(options.walletCount)) {
            throw "invalid --wallet-count, it should be an integer greater than equal 0";
        } else {
            options.walletCount = Number(options.walletCount);
        }
        if (!/^[0-9]+(.[0-9]+)?$/.test(options.topupAmount)) {
            throw "invalid --topup-amount, it should be an number greater than equal 0";
        }
    }
    if (options.key) {
        if (!/^(0x)?[a-fA-F0-9]{64}$/.test(options.key)) throw "invalid wallet private key";
    }
    if (!options.rpc) throw "undefined RPC URL";
    if (options.writeRpc) {
        if (
            !Array.isArray(options.writeRpc) ||
            options.writeRpc.some((v) => typeof v !== "string")
        ) {
            throw `Invalid write rpcs: ${options.writeRpc}`;
        }
    }
    if (!options.arbAddress) throw "undefined arb contract address";
    if (options.sleep) {
        if (/^[0-9]+$/.test(options.sleep)) roundGap = Number(options.sleep) * 1000;
        else throw "invalid sleep value, must be an integer greater than equal 0";
    }
    if (options.poolUpdateInterval) {
        if (typeof options.poolUpdateInterval === "number") {
            _poolUpdateInterval = options.poolUpdateInterval;
            if (_poolUpdateInterval < 0 || !Number.isInteger(_poolUpdateInterval))
                throw "invalid poolUpdateInterval value, must be an integer greater than equal zero";
        } else if (
            typeof options.poolUpdateInterval === "string" &&
            /^[0-9]+$/.test(options.poolUpdateInterval)
        ) {
            _poolUpdateInterval = Number(options.poolUpdateInterval);
            if (_poolUpdateInterval < 0)
                throw "invalid poolUpdateInterval value, must be an integer greater than equal zero";
        } else throw "invalid poolUpdateInterval value, must be an integer greater than equal zero";
    }
    if (!options.botMinBalance || !/^[0-9]+(.[0-9]+)?$/.test(options.botMinBalance)) {
        throw "expected a valid value for --bot-min-balance, it should be an number greater than 0";
    }
    if (options.gasPriceMultiplier) {
        if (typeof options.gasPriceMultiplier === "number") {
            if (options.gasPriceMultiplier <= 0 || !Number.isInteger(options.gasPriceMultiplier))
                throw "invalid gasPriceMultiplier value, must be an integer greater than zero";
        } else if (
            typeof options.gasPriceMultiplier === "string" &&
            /^[0-9]+$/.test(options.gasPriceMultiplier)
        ) {
            options.gasPriceMultiplier = Number(options.gasPriceMultiplier);
            if (options.gasPriceMultiplier <= 0)
                throw "invalid gasPriceMultiplier value, must be an integer greater than zero";
        } else throw "invalid gasPriceMultiplier value, must be an integer greater than zero";
    } else {
        options.gasPriceMultiplier = 107;
    }
    if (options.gasLimitMultiplier) {
        if (typeof options.gasLimitMultiplier === "number") {
            if (options.gasLimitMultiplier <= 0 || !Number.isInteger(options.gasLimitMultiplier))
                throw "invalid gasLimitMultiplier value, must be an integer greater than zero";
        } else if (
            typeof options.gasLimitMultiplier === "string" &&
            /^[0-9]+$/.test(options.gasLimitMultiplier)
        ) {
            options.gasLimitMultiplier = Number(options.gasLimitMultiplier);
            if (options.gasLimitMultiplier <= 0)
                throw "invalid gasLimitMultiplier value, must be an integer greater than zero";
        } else throw "invalid gasLimitMultiplier value, must be an integer greater than zero";
    } else {
        options.gasLimitMultiplier = 105;
    }
    if (options.txGas) {
        if (typeof options.txGas === "number") {
            if (options.txGas <= 0 || !Number.isInteger(options.txGas))
                throw "invalid txGas value, must be an integer greater than zero";
            else options.txGas = BigInt(options.txGas);
        } else if (typeof options.txGas === "string" && /^[0-9]+$/.test(options.txGas)) {
            options.txGas = BigInt(options.txGas);
            if (options.txGas <= 0n)
                throw "invalid txGas value, must be an integer greater than zero";
        } else throw "invalid txGas value, must be an integer greater than zero";
    }
    if (options.quoteGas) {
        try {
            options.quoteGas = BigInt(options.quoteGas);
        } catch {
            throw "invalid quoteGas value, must be an integer greater than equal zero";
        }
    } else {
        options.quoteGas = 1_000_000n; // default
    }
    const poolUpdateInterval = _poolUpdateInterval * 60 * 1000;
    let ordersDetails: SgOrder[] = [];
    if (!process?.env?.CLI_STARTUP_TEST) {
        for (let i = 0; i < 3; i++) {
            try {
                ordersDetails = await getOrderDetails(options.subgraph, {
                    orderHash: options.orderHash,
                    orderOwner: options.orderOwner,
                    orderbook: options.orderbookAddress,
                });
                break;
            } catch (e) {
                if (i != 2) await sleep(10000 * (i + 1));
                else throw e;
            }
        }
    }
    const lastReadOrdersTimestamp = Math.floor(Date.now() / 1000);
    const tokens = getOrdersTokens(ordersDetails);
    options.tokens = tokens;

    // get config
    const config = await getConfig(
        options.rpc,
        options.key ?? options.mnemonic,
        options.arbAddress,
        options as CliOptions,
        tracer,
        ctx,
    );

    return {
        roundGap,
        options: options as CliOptions,
        poolUpdateInterval,
        config,
        orderbooksOwnersProfileMap: await getOrderbookOwnersProfileMapFromSg(
            ordersDetails,
            config.viemClient as any as ViemClient,
            tokens,
            (options as CliOptions).ownerProfile,
        ),
        tokens,
        lastReadOrdersTimestamp,
    };
}

export const main = async (argv: any, version?: string) => {
    // startup otel to collect span, logs, etc
    // diag otel
    diag.setLogger(new DiagConsoleLogger(), DiagLogLevel.ERROR);

    const exporter = new OTLPTraceExporter(
        process?.env?.HYPERDX_API_KEY
            ? {
                  url: "https://in-otel.hyperdx.io/v1/traces",
                  headers: {
                      authorization: process?.env?.HYPERDX_API_KEY,
                  },
                  compression: CompressionAlgorithm.GZIP,
              }
            : {
                  compression: CompressionAlgorithm.GZIP,
              },
    );
    const provider = new BasicTracerProvider({
        resource: new Resource({
            [SEMRESATTRS_SERVICE_NAME]: process?.env?.TRACER_SERVICE_NAME ?? "arb-bot",
        }),
    });
    provider.addSpanProcessor(new BatchSpanProcessor(exporter));

    // console spans in case hyperdx api is not defined
    if (!process?.env?.HYPERDX_API_KEY) {
        const consoleExporter = new ConsoleSpanExporter();
        provider.addSpanProcessor(new SimpleSpanProcessor(consoleExporter));
    }

    provider.register();
    const tracer = provider.getTracer("arb-bot-tracer");

    // parse cli args and startup bot configuration
    const {
        roundGap,
        options,
        poolUpdateInterval,
        config,
        orderbooksOwnersProfileMap,
        tokens,
        lastReadOrdersTimestamp,
    } = await tracer.startActiveSpan("startup", async (startupSpan) => {
        const ctx = trace.setSpan(context.active(), startupSpan);
        try {
            const result = await startup(argv, version, tracer, ctx);
            startupSpan.setStatus({ code: SpanStatusCode.OK });
            startupSpan.end();
            return result;
        } catch (e: any) {
            const snapshot = errorSnapshot("", e);
            startupSpan.setAttribute("severity", ErrorSeverity.HIGH);
            startupSpan.setStatus({ code: SpanStatusCode.ERROR, message: snapshot });
            startupSpan.recordException(e);

            // end this span and wait for it to finish
            startupSpan.end();
            await sleep(20000);

            // reject the promise that makes the cli process to exit with error
            return Promise.reject(e);
        }
    });

    const lastReadOrdersMap = options.subgraph.map((v) => ({
        sg: v,
        skip: 0,
    }));
    const day = 24 * 60 * 60 * 1000;
    let lastGasReset = Date.now() + day;
    let lastInterval = Date.now() + poolUpdateInterval;
    let lastUsedAccountIndex = config.accounts.length;
    let avgGasCost: BigNumber | undefined;
    let counter = 1;
    const wgc: ViemClient[] = [];
    const wgcBuffer: { address: string; count: number }[] = [];
    const botMinBalance = ethers.utils.parseUnits(options.botMinBalance);

    // run bot's processing orders in a loop
    // eslint-disable-next-line no-constant-condition
    while (true) {
        await tracer.startActiveSpan(`round-${counter}`, async (roundSpan) => {
            const roundCtx = trace.setSpan(context.active(), roundSpan);
            const newMeta = await getMetaInfo(config, options.subgraph);
            roundSpan.setAttributes({
                ...newMeta,
                "meta.mainAccount": config.mainAccount.account.address,
                "meta.gitCommitHash": process?.env?.GIT_COMMIT ?? "N/A",
                "meta.dockerTag": process?.env?.DOCKER_TAG ?? "N/A",
            });

            await tracer.startActiveSpan(
                "check-wallet-balance",
                {},
                roundCtx,
                async (walletSpan) => {
                    try {
                        const botGasBalance = ethers.BigNumber.from(
                            await config.viemClient.getBalance({
                                address: config.mainAccount.account.address,
                            }),
                        );
                        config.mainAccount.BALANCE = botGasBalance;
                        if (botMinBalance.gt(botGasBalance)) {
                            const header = `bot main wallet ${
                                config.mainAccount.account.address
                            } is low on gas, expected at least: ${
                                options.botMinBalance
                            }, current: ${ethers.utils.formatUnits(botGasBalance)}, `;
                            const fill = config.accounts.length
                                ? `that wallet is the one that funds the multi wallet, there are still ${
                                      config.accounts.length + 1
                                  } wallets with enough balance in circulation that clear orders, please consider toping up soon`
                                : "it will still work with remaining gas as far as it can, please topup as soon as possible";
                            walletSpan.setStatus({
                                code: SpanStatusCode.ERROR,
                                message: header + fill,
                            });
                            walletSpan.setAttribute(
                                "severity",
                                config.accounts.length ? ErrorSeverity.MEDIUM : ErrorSeverity.HIGH,
                            );
                        }
                    } catch (error) {
                        walletSpan.setStatus({
                            code: SpanStatusCode.ERROR,
                            message:
                                "Failed to check main wallet balance: " + errorSnapshot("", error),
                        });
                        walletSpan.setAttribute("severity", ErrorSeverity.LOW);
                    }
                    walletSpan.end();
                },
            );
            // remove pool memoizer cache on each interval
            let update = false;
            const now = Date.now();
            if (lastInterval <= now) {
                lastInterval = now + poolUpdateInterval;
                update = true;
            }
            try {
                const bundledOrders = prepareOrdersForRound(orderbooksOwnersProfileMap, true);
                await rotateProviders(config, update);
                roundSpan.setAttribute("details.rpc", config.rpc);
                const roundResult = await arbRound(
                    tracer,
                    roundCtx,
                    options,
                    config,
                    bundledOrders,
                );
                let txs, foundOpp, didClear, roundAvgGasCost;
                if (roundResult) {
                    txs = roundResult.txs;
                    foundOpp = roundResult.foundOpp;
                    didClear = roundResult.didClear;
                    roundAvgGasCost = roundResult.avgGasCost;
                }
                if (txs && txs.length) {
                    roundSpan.setAttribute("txUrls", txs);
                    roundSpan.setAttribute("foundOpp", true);
                } else if (didClear) {
                    roundSpan.setAttribute("foundOpp", true);
                    roundSpan.setAttribute("didClear", true);
                } else if (foundOpp) {
                    roundSpan.setAttribute("foundOpp", true);
                    roundSpan.setAttribute("didClear", false);
                } else {
                    roundSpan.setAttribute("foundOpp", false);
                    roundSpan.setAttribute("didClear", false);
                }

                // fecth account's balances
                if (foundOpp && config.accounts.length) {
                    try {
                        const balances = await getBatchEthBalance(
                            config.accounts.map((v) => v.account.address),
                            config.viemClient as any as ViemClient,
                        );
                        config.accounts.forEach((v, i) => (v.BALANCE = balances[i]));
                    } catch {
                        /**/
                    }
                }

                // keep avg gas cost
                if (roundAvgGasCost) {
                    const _now = Date.now();
                    if (lastGasReset <= _now) {
                        lastGasReset = _now + day;
                        avgGasCost = undefined;
                    }
                    if (avgGasCost) {
                        avgGasCost = avgGasCost.add(roundAvgGasCost).div(2);
                    } else {
                        avgGasCost = roundAvgGasCost;
                    }
                }
                if (avgGasCost && config.accounts.length) {
                    // manage account by removing those that have ran out of gas
                    // and issuing a new one into circulation
                    lastUsedAccountIndex = await manageAccounts(
                        config,
                        options,
                        avgGasCost,
                        lastUsedAccountIndex,
                        wgc,
                        tracer,
                        roundCtx,
                    );
                }

                // sweep tokens and wallets every 100 rounds
                if (counter % 100 === 0) {
                    // try to sweep wallets that still have non transfered tokens to main wallet
                    if (wgc.length) {
                        for (let k = wgc.length - 1; k >= 0; k--) {
                            try {
                                const gasPrice = await config.viemClient.getGasPrice();
                                await sweepToMainWallet(
                                    wgc[k],
                                    config.mainAccount,
                                    gasPrice,
                                    tracer,
                                    roundCtx,
                                );
                                if (!wgc[k].BOUNTY.length) {
                                    const index = wgcBuffer.findIndex(
                                        (v) => v.address === wgc[k].account.address,
                                    );
                                    if (index > -1) wgcBuffer.splice(index, 1);
                                    wgc.splice(k, 1);
                                } else {
                                    // retry to sweep garbage wallet 3 times before letting it go
                                    const index = wgcBuffer.findIndex(
                                        (v) => v.address === wgc[k].account.address,
                                    );
                                    if (index > -1) {
                                        wgcBuffer[index].count++;
                                        if (wgcBuffer[index].count >= 2) {
                                            wgcBuffer.splice(index, 1);
                                            wgc.splice(k, 1);
                                        }
                                    } else {
                                        wgcBuffer.push({
                                            address: wgc[k].account.address,
                                            count: 0,
                                        });
                                    }
                                }
                            } catch {
                                /**/
                            }
                        }
                    }
                    // try to sweep main wallet's tokens back to eth
                    try {
                        await sweepToEth(config, tracer, roundCtx);
                    } catch {
                        /**/
                    }
                }
                roundSpan.setStatus({ code: SpanStatusCode.OK });
            } catch (error: any) {
                const snapshot = errorSnapshot("", error);
                roundSpan.setAttribute("severity", ErrorSeverity.HIGH);
                roundSpan.setAttribute("didClear", false);
                roundSpan.recordException(error);
                roundSpan.setStatus({ code: SpanStatusCode.ERROR, message: snapshot });
            }
            if (config.accounts.length) {
                const accountsWithBalance: Record<string, string> = {};
                config.accounts.forEach(
                    (v) =>
                        (accountsWithBalance[v.account.address] = ethers.utils.formatUnits(
                            v.BALANCE,
                        )),
                );
                roundSpan.setAttribute("circulatingAccounts", JSON.stringify(accountsWithBalance));
                roundSpan.setAttribute("lastAccountIndex", lastUsedAccountIndex);
            }
            if (avgGasCost) {
                roundSpan.setAttribute("avgGasCost", ethers.utils.formatUnits(avgGasCost));
            }

            try {
                // handle order changes (add/remove)
                roundSpan.setAttribute(
                    "watch-new-orders",
                    JSON.stringify({
                        hasRead: lastReadOrdersMap,
                        startTime: lastReadOrdersTimestamp,
                    }),
                );
                const results = await Promise.allSettled(
                    lastReadOrdersMap.map((v) =>
                        getOrderChanges(
                            v.sg,
                            lastReadOrdersTimestamp,
                            v.skip,
                            options.timeout,
                            roundSpan,
                        ),
                    ),
                );
                for (let i = 0; i < results.length; i++) {
                    const res = results[i];
                    if (res.status === "fulfilled") {
                        lastReadOrdersMap[i].skip += res.value.count;
                        try {
                            await handleAddOrderbookOwnersProfileMap(
                                orderbooksOwnersProfileMap,
                                res.value.addOrders.map((v) => v.order),
                                config.viemClient as any as ViemClient,
                                tokens,
                                options.ownerProfile,
                                roundSpan,
                            );
                        } catch {
                            /**/
                        }
                        try {
                            await handleRemoveOrderbookOwnersProfileMap(
                                orderbooksOwnersProfileMap,
                                res.value.removeOrders.map((v) => v.order),
                                roundSpan,
                            );
                        } catch {
                            /**/
                        }
                    }
                }
            } catch {
                /**/
            }

            // report rpcs performance for round
            for (const rpc in config.rpcRecords) {
                await tracer.startActiveSpan("rpc-report", {}, roundCtx, async (span) => {
                    const record = config.rpcRecords[rpc];
                    span.setAttributes({
                        "rpc-url": rpc,
                        "request-count": record.req,
                        "success-count": record.success,
                        "failure-count": record.failure,
                        "timeout-count": record.req - (record.success + record.failure),
                    });
                    record.req = 0;
                    record.success = 0;
                    record.failure = 0;
                    record.cache = {};
                    span.end();
                });
            }

            // eslint-disable-next-line no-console
            console.log(`Starting next round in ${roundGap / 1000} seconds...`, "\n");
            roundSpan.end();
            await sleep(roundGap);
            // give otel some time to export
            await sleep(3000);
        });
        counter++;
    }

    // flush and close the connection.
    // eslint-disable-next-line no-unreachable
    await exporter.shutdown();
    await sleep(10000);
};

function getEnv(value: any): any {
    if (value !== undefined && value !== null) {
        if (typeof value === "string") {
            if (value !== "" && !/^\s*$/.test(value)) return value;
            else return undefined;
        } else return value;
    }
    return undefined;
}<|MERGE_RESOLUTION|>--- conflicted
+++ resolved
@@ -203,13 +203,12 @@
             "Option to set a static gas limit for all submitting txs. Will override the 'TX_GAS' in env variables",
         )
         .option(
-<<<<<<< HEAD
             "--quote-gas <integer>",
             "Option to set a static gas limit for quote read calls, default is 1 milion. Will override the 'QUOTE_GAS' in env variables",
-=======
+        )
+        .option(
             "--rp-only",
             "Only clear orders through RP4, excludes intra and inter orderbook clears. Will override the 'RP_ONLY' in env variables",
->>>>>>> 6a32ba6c
         )
         .description(
             [
