import { getSgOrderbooks } from "./sg";
import { sendTransaction } from "./tx";
import { WNATIVE } from "sushi/currency";
import { ChainId, ChainKey } from "sushi/chain";
import { DataFetcher, LiquidityProviders } from "sushi/router";
import {
    BotConfig,
    RpcRecord,
    ViemClient,
    ChainConfig,
    isRpcResponse,
    BotDataFetcher,
} from "./types";
import {
    http,
    fallback,
    HDAccount,
    webSocket,
    PublicClient,
    publicActions,
    walletActions,
    PrivateKeyAccount,
    createWalletClient,
} from "viem";
import {
    STABLES,
    publicClientConfig,
    ROUTE_PROCESSOR_3_ADDRESS,
    ROUTE_PROCESSOR_4_ADDRESS,
    ROUTE_PROCESSOR_3_1_ADDRESS,
    ROUTE_PROCESSOR_3_2_ADDRESS,
} from "sushi/config";

/**
 * Get the chain config for a given chain id
 * @param chainId - The chain id
 */
export function getChainConfig(chainId: ChainId): ChainConfig {
    const chain = publicClientConfig[chainId].chain;
    if (!chain) throw new Error("network not supported");
    const nativeWrappedToken = WNATIVE[chainId];
    if (!nativeWrappedToken) throw new Error("network not supported");
    const routeProcessors: Record<string, `0x${string}`> = {};
    [
        ["3", ROUTE_PROCESSOR_3_ADDRESS],
        ["3.1", ROUTE_PROCESSOR_3_1_ADDRESS],
        ["3.2", ROUTE_PROCESSOR_3_2_ADDRESS],
        ["4", ROUTE_PROCESSOR_4_ADDRESS],
    ].forEach(([key, addresses]: any[]) => {
        const address = addresses[chainId];
        if (address) {
            routeProcessors[key] = address;
        }
    });
    const stableTokens = (STABLES as any)[chainId];
    return {
        chain,
        nativeWrappedToken,
        routeProcessors,
        stableTokens,
        isSpecialL2: SpecialL2Chains.is(chain.id),
    };
}

/**
 * Creates a viem client
 * @param chainId - The chain id
 * @param rpcs - The RPC urls
 * @param useFallbacks - If fallback RPCs should be used as well or not
 * @param account - If fallback RPCs should be used as well or not
 * @param timeout
 */
export async function createViemClient(
    chainId: ChainId,
    rpcs: string[],
    useFallbacks = false,
    account?: HDAccount | PrivateKeyAccount,
    timeout?: number,
    testClient?: any,
    config?: BotConfig,
): Promise<ViemClient> {
    const configuration = { rank: false, retryCount: 3 };
    const urls = rpcs?.filter((v) => typeof v === "string") ?? [];
    const topRpcs = urls.map((v) =>
        v.startsWith("http")
            ? http(v, {
                  timeout,
                  onFetchRequest: config?.onFetchRequest,
                  onFetchResponse: config?.onFetchResponse,
              })
            : webSocket(v, {
                  timeout,
                  keepAlive: true,
                  reconnect: true,
              }),
    );
    const fallbacks = (fallbackRpcs[chainId] ?? [])
        .filter((v) => !urls.includes(v))
        .map((v) =>
            v.startsWith("http")
                ? http(v, {
                      timeout,
                      onFetchRequest: config?.onFetchRequest,
                      onFetchResponse: config?.onFetchResponse,
                  })
                : webSocket(v, {
                      timeout,
                      keepAlive: true,
                      reconnect: true,
                  }),
        );
    const transport = !topRpcs.length
        ? fallback(fallbacks, configuration)
        : useFallbacks
          ? fallback([...topRpcs, ...fallbacks], configuration)
          : fallback(topRpcs, configuration);

    const client = testClient
        ? ((await testClient({ account }))
              .extend(publicActions)
              .extend(walletActions) as any as ViemClient)
        : (createWalletClient({
              account,
              chain: publicClientConfig[chainId]?.chain,
              transport,
          }).extend(publicActions) as any as ViemClient);

    // set injected properties
    client.BUSY = false;
    client.sendTx = async (tx) => {
        return await sendTransaction(client, tx);
    };

    return client;
}

/**
 * Keeps record of http fetch requests for a http viem client
 */
export function onFetchRequest(request: Request, rpcRecords: Record<string, RpcRecord>) {
    let url = request.url;
    if (!request.url.endsWith("/")) url = url + "/";
    let record = rpcRecords[url];
    if (!record) {
        record = rpcRecords[url] = {
            req: 0,
            success: 0,
            failure: 0,
            cache: {},
        };
    }
    record.req++;
}

/**
 * Keeps record of http fetch responses for a http viem client
 */
export function onFetchResponse(response: Response, rpcRecords: Record<string, RpcRecord>) {
    let url = response.url;
    if (!response.url.endsWith("/")) url = url + "/";
    let record = rpcRecords[url];
    if (!record) {
        record = rpcRecords[url] = {
            req: 0,
            success: 0,
            failure: 0,
            cache: {},
        };
    }
    if (response.status !== 200) record.failure++;

    // for clearing the cache we need to explicitly parse the results even
    // if response status was not 200 but still can hold valid rpc obj id
    response
        .json()
        .then((v) => {
            if (isRpcResponse(v)) {
                if (response.status === 200) {
                    if ("result" in v) record.success++;
                    else record.failure++;
                }
            } else if (response.status === 200) record.failure++;
        })
        .catch(() => {
            if (response.status === 200) record.failure++;
        });
}

/**
 * Instantiates a DataFetcher
 * @param configOrViemClient - The network config data or a viem public client
 * @param liquidityProviders - Array of Liquidity Providers
 */
export async function getDataFetcher(
    configOrViemClient: BotConfig | PublicClient,
    liquidityProviders: LiquidityProviders[] = [],
    useFallbacks = false,
): Promise<BotDataFetcher> {
    try {
        const dataFetcher = new DataFetcher(
            configOrViemClient.chain!.id as ChainId,
            "transport" in configOrViemClient
                ? (configOrViemClient as PublicClient)
                : ((await createViemClient(
                      configOrViemClient.chain.id as ChainId,
                      configOrViemClient.rpc,
                      useFallbacks,
                      undefined,
                      undefined,
                  )) as any as PublicClient),
        );

        // start and immediately stop data fetching as we only want data fetching on demand
        dataFetcher.startDataFetching(!liquidityProviders.length ? undefined : liquidityProviders);
        dataFetcher.stopDataFetching();
        (dataFetcher as any).fetchedPairPools = [];
        return dataFetcher as BotDataFetcher;
    } catch (error) {
        throw "cannot instantiate DataFetcher for this network";
    }
}

/**
<<<<<<< HEAD
=======
 * Get the bounty check ensure task bytecode
 * @param inputToEthPrice - Input token to Eth price
 * @param outputToEthPrice - Output token to Eth price
 * @param minimumExcepted - Minimum expected amount
 */
export function getBountyEnsureBytecode(
    inputToEthPrice: BigNumber,
    outputToEthPrice: BigNumber,
    minimumExcepted: BigNumber,
    sender: string,
): string {
    const inputPrice = inputToEthPrice.toHexString().substring(2).padStart(64, "0");
    const outputPrice = outputToEthPrice.toHexString().substring(2).padStart(64, "0");
    const minimum = minimumExcepted.toHexString().substring(2).padStart(64, "0");
    const msgSender = sender.substring(2).padStart(64, "0").toLowerCase();
    // rainlang bytecode:
    // :ensure(equal-to(sender context<0 0>()) \"unknown sender\"),
    // :ensure(
    //   greater-than-or-equal-to(
    //     add(
    //       mul(inputToEthPrice context<1 0>())
    //       mul(outputToEthPrice context<1 1>())
    //     )
    //     minimumExcepted
    //   )
    //   \"minimum sender output\"
    // );
    return `0x0000000000000000000000000000000000000000000000000000000000000006${msgSender}8e756e6b6e6f776e2073656e6465720000000000000000000000000000000000${inputPrice}${outputPrice}${minimum}956d696e696d756d2073656e646572206f7574707574000000000000000000000000000000000000000000000000000000000000000000000000000000000047010000100500000110000103100000011000001e1200001d020000011000050110000403100101011000033d12000003100001011000023d1200002b120000211200001d020000`;
}

/**
 * Get the bounty check ensure task bytecode for clear2 withdraw
 * @param botAddress - Bot wallet address
 * @param inputToken - Input token address
 * @param outputToken - Output token address
 * @param orgInputBalance - Input token original balance
 * @param orgOutputBalance - Output token original balance
 * @param inputToEthPrice - Input token to Eth price
 * @param outputToEthPrice - Output token to Eth price
 * @param minimumExcepted - Minimum expected amount
 */
export function getWithdrawEnsureBytecode(
    botAddress: string,
    inputToken: string,
    outputToken: string,
    orgInputBalance: BigNumber,
    orgOutputBalance: BigNumber,
    inputToEthPrice: BigNumber,
    outputToEthPrice: BigNumber,
    minimumExcepted: BigNumber,
    sender: string,
): string {
    const bot = botAddress.substring(2).padStart(64, "0");
    const input = inputToken.substring(2).padStart(64, "0");
    const output = outputToken.substring(2).padStart(64, "0");
    const inputBalance = orgInputBalance.toHexString().substring(2).padStart(64, "0");
    const outputBalance = orgOutputBalance.toHexString().substring(2).padStart(64, "0");
    const inputPrice = inputToEthPrice.toHexString().substring(2).padStart(64, "0");
    const outputPrice = outputToEthPrice.toHexString().substring(2).padStart(64, "0");
    const minimum = minimumExcepted.toHexString().substring(2).padStart(64, "0");
    const msgSender = sender.substring(2).padStart(64, "0").toLowerCase();
    // rainlang bytecode:
    // :ensure(equal-to(sender context<0 0>()) \"unknown sender\"),
    // :ensure(
    //   greater-than-or-equal-to(
    //     add(
    //       mul(sub(erc20-balance-of(inputToken botAddress) originalInputBalance) inputToEthPrice)
    //       mul(sub(erc20-balance-of(outputToken botAddress) originalOutputBalance) outputToEthPrice)
    //     )
    //     minimumSenderOutput
    //   )
    //   \"minimumSenderOutput\"
    // );
    return `0x000000000000000000000000000000000000000000000000000000000000000b${msgSender}8e756e6b6e6f776e2073656e6465720000000000000000000000000000000000${input}${bot}${inputBalance}${inputPrice}${output}${outputBalance}${outputPrice}${minimum}936d696e696d756d53656e6465724f75747075740000000000000000000000000000000000000000000000000000000000000000000000000000000000000067010000180700000110000103100000011000001e1200001d0200000110000a011000090110000801100007011000030110000611120000471200003d1200000110000501100004011000030110000211120000471200003d1200002b120000211200001d020000`;
}

/**
 * List of L2 chains that require SEPARATE L1 gas actions.
 * other L2 chains that dont require separate L1 gas actions
 * such as Arbitrum and Polygon zkEvm are excluded, these chains'
 * gas actions are performed the same as usual L1 chains.
 */
export enum SpecialL2Chains {
    BASE = ChainId.BASE,
    OPTIMISM = ChainId.OPTIMISM,
}
export namespace SpecialL2Chains {
    export function is(chainId: number): boolean {
        return Object.values(SpecialL2Chains).includes(chainId as any);
    }
}

/**
>>>>>>> 4828f685
 * Get meta info for a bot to post on otel
 */
export async function getMetaInfo(config: BotConfig, sg: string[]): Promise<Record<string, any>> {
    const obs: string[] = [];
    for (const s of sg) {
        try {
            obs.push(...(await getSgOrderbooks(s)));
        } catch {
            /**/
        }
    }
    try {
        return {
            "meta.chain": ChainKey[config.chain.id as ChainId],
            "meta.chainId": config.chain.id,
            "meta.sg": sg,
            "meta.rpArb": config.arbAddress,
            "meta.genericArb": config.genericArbAddress,
            "meta.orderbooks": obs,
        };
    } catch (e) {
        return {};
    }
}

/**
 * Chain specific fallback data
 */
export const fallbackRpcs: Record<number, readonly string[]> = {
    [ChainId.ARBITRUM_NOVA]: ["https://nova.arbitrum.io/rpc"],
    [ChainId.ARBITRUM]: [
        "https://arbitrum.drpc.org",
        "https://arb-pokt.nodies.app",
        "https://1rpc.io/arb",
        "https://rpc.ankr.com/arbitrum",
        "https://arbitrum-one.public.blastapi.io",
        "https://endpoints.omniatech.io/v1/arbitrum/one/public",
        "https://arb1.croswap.com/rpc",
        "https://arbitrum.blockpi.network/v1/rpc/public",
        "https://arb-mainnet-public.unifra.io",
        "https://lb.drpc.org/ogrpc?network=arbitrum&dkey=Ak765fp4zUm6uVwKu4annC8M80dnCZkR7pAEsm6XXi_w",
    ],
    [ChainId.AVALANCHE]: [
        "https://api.avax.network/ext/bc/C/rpc",
        "https://rpc.ankr.com/avalanche",
    ],
    [ChainId.BOBA]: ["https://mainnet.boba.network", "https://lightning-replica.boba.network"],
    [ChainId.BOBA_AVAX]: ["https://avax.boba.network", "https://replica.avax.boba.network"],
    [ChainId.BOBA_BNB]: ["https://bnb.boba.network", "https://replica.bnb.boba.network"],
    [ChainId.BSC]: [
        "https://rpc.ankr.com/bsc",
        "https://bsc.blockpi.network/v1/rpc/public",
        "https://bsc-pokt.nodies.app",
        "https://bscrpc.com",
        "https://1rpc.io/bnb",
        "https://bsc.drpc.org",
        "https://bsc.meowrpc.com",
        "https://binance.llamarpc.com",
        "https://bsc-dataseed.binance.org",
        "https://bsc-dataseed1.binance.org",
        "https://bsc-dataseed2.binance.org",
        "https://lb.drpc.org/ogrpc?network=bsc&dkey=Ak765fp4zUm6uVwKu4annC8M80dnCZkR7pAEsm6XXi_w",
    ],
    [ChainId.BTTC]: ["https://rpc.bittorrentchain.io"],
    [ChainId.CELO]: ["https://forno.celo.org"],
    [ChainId.ETHEREUM]: [
        "https://eth-pokt.nodies.app",
        "https://eth.drpc.org",
        "https://ethereum-rpc.publicnode.com",
        "https://eth.llamarpc.com",
        "https://1rpc.io/eth",
        "https://ethereum.publicnode.com",
        "https://cloudflare-eth.com",
        "https://lb.drpc.org/ogrpc?network=ethereum&dkey=Ak765fp4zUm6uVwKu4annC8M80dnCZkR7pAEsm6XXi_w",
    ],
    [ChainId.FANTOM]: [
        "https://rpc.ankr.com/fantom",
        "https://rpc.fantom.network",
        "https://rpc2.fantom.network",
    ],
    [ChainId.FUSE]: ["https://rpc.fuse.io"],
    [ChainId.GNOSIS]: ["https://rpc.ankr.com/gnosis"],
    [ChainId.HARMONY]: ["https://api.harmony.one", "https://rpc.ankr.com/harmony"],
    [ChainId.KAVA]: ["https://evm.kava.io", "https://evm2.kava.io"],
    [ChainId.MOONBEAM]: ["https://rpc.api.moonbeam.network", "https://rpc.ankr.com/moonbeam"],
    [ChainId.MOONRIVER]: ["https://rpc.api.moonriver.moonbeam.network"],
    [ChainId.OPTIMISM]: [
        "https://rpc.ankr.com/optimism",
        "https://optimism-mainnet.public.blastapi.io",
        "https://1rpc.io/op",
        "https://optimism.blockpi.network/v1/rpc/public",
        "https://mainnet.optimism.io",
        "https://lb.drpc.org/ogrpc?network=optimism&dkey=Ak765fp4zUm6uVwKu4annC8M80dnCZkR7pAEsm6XXi_w",
    ],
    [ChainId.POLYGON]: [
        "https://polygon.meowrpc.com",
        "https://polygon-rpc.com",
        "https://polygon-pokt.nodies.app",
        "https://polygon-bor-rpc.publicnode.com",
        "https://1rpc.io/matic",
        "https://polygon-mainnet.public.blastapi.io",
        "https://polygon.blockpi.network/v1/rpc/public",
        "https://polygon.llamarpc.com",
        "https://polygon-rpc.com",
        "https://rpc.ankr.com/polygon",
        "https://matic-mainnet.chainstacklabs.com",
        "https://polygon-bor.publicnode.com",
        "https://rpc-mainnet.matic.quiknode.pro",
        "https://rpc-mainnet.maticvigil.com",
    ],
    [ChainId.POLYGON_ZKEVM]: [
        "https://zkevm-rpc.com",
        "https://rpc.ankr.com/polygon_zkevm",
        "https://rpc.polygon-zkevm.gateway.fm",
    ],
    [ChainId.THUNDERCORE]: [
        "https://mainnet-rpc.thundercore.com",
        "https://mainnet-rpc.thundercore.io",
        "https://mainnet-rpc.thundertoken.net",
    ],
    [ChainId.FLARE]: [
        "https://rpc.ankr.com/flare",
        "https://flare-api.flare.network/ext/C/rpc",
        "https://flare.rpc.thirdweb.com",
    ],
    [ChainId.LINEA]: [
        "https://linea.blockpi.network/v1/rpc/public",
        "https://rpc.linea.build",
        "https://linea-rpc.publicnode.com",
        "https://1rpc.io/linea",
        "https://linea.drpc.org",
    ],
    [ChainId.BASE]: [
        "https://base-rpc.publicnode.com",
        "https://base.blockpi.network/v1/rpc/public",
        "https://1rpc.io/base",
        "https://base-pokt.nodies.app",
        "https://mainnet.base.org",
        "https://base.meowrpc.com",
    ],
} as const;<|MERGE_RESOLUTION|>--- conflicted
+++ resolved
@@ -221,85 +221,6 @@
 }
 
 /**
-<<<<<<< HEAD
-=======
- * Get the bounty check ensure task bytecode
- * @param inputToEthPrice - Input token to Eth price
- * @param outputToEthPrice - Output token to Eth price
- * @param minimumExcepted - Minimum expected amount
- */
-export function getBountyEnsureBytecode(
-    inputToEthPrice: BigNumber,
-    outputToEthPrice: BigNumber,
-    minimumExcepted: BigNumber,
-    sender: string,
-): string {
-    const inputPrice = inputToEthPrice.toHexString().substring(2).padStart(64, "0");
-    const outputPrice = outputToEthPrice.toHexString().substring(2).padStart(64, "0");
-    const minimum = minimumExcepted.toHexString().substring(2).padStart(64, "0");
-    const msgSender = sender.substring(2).padStart(64, "0").toLowerCase();
-    // rainlang bytecode:
-    // :ensure(equal-to(sender context<0 0>()) \"unknown sender\"),
-    // :ensure(
-    //   greater-than-or-equal-to(
-    //     add(
-    //       mul(inputToEthPrice context<1 0>())
-    //       mul(outputToEthPrice context<1 1>())
-    //     )
-    //     minimumExcepted
-    //   )
-    //   \"minimum sender output\"
-    // );
-    return `0x0000000000000000000000000000000000000000000000000000000000000006${msgSender}8e756e6b6e6f776e2073656e6465720000000000000000000000000000000000${inputPrice}${outputPrice}${minimum}956d696e696d756d2073656e646572206f7574707574000000000000000000000000000000000000000000000000000000000000000000000000000000000047010000100500000110000103100000011000001e1200001d020000011000050110000403100101011000033d12000003100001011000023d1200002b120000211200001d020000`;
-}
-
-/**
- * Get the bounty check ensure task bytecode for clear2 withdraw
- * @param botAddress - Bot wallet address
- * @param inputToken - Input token address
- * @param outputToken - Output token address
- * @param orgInputBalance - Input token original balance
- * @param orgOutputBalance - Output token original balance
- * @param inputToEthPrice - Input token to Eth price
- * @param outputToEthPrice - Output token to Eth price
- * @param minimumExcepted - Minimum expected amount
- */
-export function getWithdrawEnsureBytecode(
-    botAddress: string,
-    inputToken: string,
-    outputToken: string,
-    orgInputBalance: BigNumber,
-    orgOutputBalance: BigNumber,
-    inputToEthPrice: BigNumber,
-    outputToEthPrice: BigNumber,
-    minimumExcepted: BigNumber,
-    sender: string,
-): string {
-    const bot = botAddress.substring(2).padStart(64, "0");
-    const input = inputToken.substring(2).padStart(64, "0");
-    const output = outputToken.substring(2).padStart(64, "0");
-    const inputBalance = orgInputBalance.toHexString().substring(2).padStart(64, "0");
-    const outputBalance = orgOutputBalance.toHexString().substring(2).padStart(64, "0");
-    const inputPrice = inputToEthPrice.toHexString().substring(2).padStart(64, "0");
-    const outputPrice = outputToEthPrice.toHexString().substring(2).padStart(64, "0");
-    const minimum = minimumExcepted.toHexString().substring(2).padStart(64, "0");
-    const msgSender = sender.substring(2).padStart(64, "0").toLowerCase();
-    // rainlang bytecode:
-    // :ensure(equal-to(sender context<0 0>()) \"unknown sender\"),
-    // :ensure(
-    //   greater-than-or-equal-to(
-    //     add(
-    //       mul(sub(erc20-balance-of(inputToken botAddress) originalInputBalance) inputToEthPrice)
-    //       mul(sub(erc20-balance-of(outputToken botAddress) originalOutputBalance) outputToEthPrice)
-    //     )
-    //     minimumSenderOutput
-    //   )
-    //   \"minimumSenderOutput\"
-    // );
-    return `0x000000000000000000000000000000000000000000000000000000000000000b${msgSender}8e756e6b6e6f776e2073656e6465720000000000000000000000000000000000${input}${bot}${inputBalance}${inputPrice}${output}${outputBalance}${outputPrice}${minimum}936d696e696d756d53656e6465724f75747075740000000000000000000000000000000000000000000000000000000000000000000000000000000000000067010000180700000110000103100000011000001e1200001d0200000110000a011000090110000801100007011000030110000611120000471200003d1200000110000501100004011000030110000211120000471200003d1200002b120000211200001d020000`;
-}
-
-/**
  * List of L2 chains that require SEPARATE L1 gas actions.
  * other L2 chains that dont require separate L1 gas actions
  * such as Arbitrum and Polygon zkEvm are excluded, these chains'
@@ -316,7 +237,6 @@
 }
 
 /**
->>>>>>> 4828f685
  * Get meta info for a bot to post on otel
  */
 export async function getMetaInfo(config: BotConfig, sg: string[]): Promise<Record<string, any>> {
