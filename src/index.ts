import axios from "axios";
import { ethers } from "ethers";
import { ChainId } from "sushi";
import { versions } from "process";
import { PublicClient } from "viem";
import { processLps } from "./utils";
import { initAccounts } from "./account";
import { processOrders } from "./processOrders";
import { Context, Span } from "@opentelemetry/api";
import { checkSgStatus, handleSgResults } from "./sg";
import { Tracer } from "@opentelemetry/sdk-trace-base";
import { querySgOrders, SgOrder, statusCheckQuery } from "./query";
import { BotConfig, BundledOrders, CliOptions, RoundReport, SgFilter, RpcRecord } from "./types";
import {
    getChainConfig,
    getDataFetcher,
    onFetchRequest,
    onFetchResponse,
    createViemClient,
} from "./config";

/**
 * Get the order details from a source, i.e array of subgraphs and/or a local json file
 * @param sgs - The subgraph endpoint URL(s) to query for orders' details
 * @param json - Path to a json file containing orders structs
 * @param signer - The ethers signer
 * @param sgFilters - The filters for subgraph query
 * @param span
 */
export async function getOrderDetails(
    sgs: string[],
    sgFilters?: SgFilter,
    span?: Span,
    timeout?: number,
): Promise<SgOrder[]> {
    const hasjson = false;
    const ordersDetails: SgOrder[] = [];
    const isInvalidSg = !Array.isArray(sgs) || sgs.length === 0;

    if (isInvalidSg) throw "type of provided sources for reading orders are invalid";
    else {
        let availableSgs: string[] = [];
        const promises: Promise<any>[] = [];
        if (!isInvalidSg) {
            const validSgs: string[] = [];
            const statusCheckPromises: Promise<any>[] = [];
            sgs.forEach((v) => {
                if (v && typeof v === "string") {
                    statusCheckPromises.push(
                        axios.post(
                            v,
                            { query: statusCheckQuery },
                            { headers: { "Content-Type": "application/json" }, timeout },
                        ),
                    );
                    validSgs.push(v);
                }
            });
            const statusResult = await Promise.allSettled(statusCheckPromises);
            ({ availableSgs } = checkSgStatus(validSgs, statusResult, span, hasjson));

            availableSgs.forEach((v) => {
                if (v && typeof v === "string")
                    promises.push(
                        querySgOrders(
                            v,
                            sgFilters?.orderHash,
                            sgFilters?.orderOwner,
                            sgFilters?.orderbook,
                        ),
                    );
            });
        }

        const responses = await Promise.allSettled(promises);
        ordersDetails.push(...handleSgResults(availableSgs, responses, span, hasjson));
    }
    return ordersDetails;
}

/**
 * Get the general and network configuration required for the bot to operate
 * @param rpcUrls - The RPC URL array
 * @param walletKey - The wallet mnemonic phrase or private key
 * @param arbAddress - The Rain Arb contract address deployed on the network
 * @param options - (optional) Optional parameters, liquidity providers
 * @returns The configuration object
 */
export async function getConfig(
    rpcUrls: string[],
    walletKey: string,
    arbAddress: string,
    options: CliOptions,
    tracer?: Tracer,
    ctx?: Context,
): Promise<BotConfig> {
    if (!ethers.utils.isAddress(arbAddress)) throw "invalid arb contract address";
    if (options.genericArbAddress && !ethers.utils.isAddress(options.genericArbAddress)) {
        throw "invalid generic arb contract address";
    }

    let timeout = 15_000;
    if (options.timeout) {
        if (typeof options.timeout === "number") {
            if (!Number.isInteger(options.timeout) || options.timeout == 0)
                throw "invalid timeout, must be an integer greater than 0";
            else timeout = options.timeout * 1000;
        } else if (typeof options.timeout === "string") {
            if (/^\d+$/.test(options.timeout)) timeout = Number(options.timeout) * 1000;
            else throw "invalid timeout, must be an integer greater than 0";
            if (timeout == 0) throw "invalid timeout, must be an integer greater than 0";
        } else throw "invalid timeout, must be an integer greater than 0";
    }

    let gasCoveragePercentage = "100";
    if (options.gasCoverage) {
        if (/^[0-9]+$/.test(options.gasCoverage)) {
            gasCoveragePercentage = options.gasCoverage;
        } else throw "invalid gas coverage percentage, must be an integer greater than equal 0";
    }

    let hops = 1;
    if (options.hops) {
        if (typeof options.hops === "number") {
            hops = options.hops;
            if (hops === 0) throw "invalid hops value, must be an integer greater than 0";
        } else if (typeof options.hops === "string" && /^[0-9]+$/.test(options.hops)) {
            hops = Number(options.hops);
            if (hops === 0) throw "invalid hops value, must be an integer greater than 0";
        } else throw "invalid hops value, must be an integer greater than 0";
    }

    let retries = 1;
    if (options.retries) {
        if (typeof options.retries === "number") {
            retries = options.retries;
            if (retries < 1 || retries > 3)
                throw "invalid retries value, must be an integer between 1 - 3";
        } else if (typeof options.retries === "string" && /^[0-9]+$/.test(options.retries)) {
            retries = Number(options.retries);
            if (retries < 1 || retries > 3)
                throw "invalid retries value, must be an integer between 1 - 3";
        } else throw "invalid retries value, must be an integer between 1 - 3";
    }

    let route: "single" | "multi" | undefined = "single";
    if (options.route) {
        const temp = options.route.toLowerCase();
        if (temp === "full") route = undefined;
        if (temp === "multi") route = "multi";
        if (temp === "single") route = "single";
    }

    const chainId = (await getChainId(rpcUrls)) as ChainId;
    const config = getChainConfig(chainId) as any as BotConfig;
    if (!config) throw `Cannot find configuration for the network with chain id: ${chainId}`;

    const rpcRecords: Record<string, RpcRecord> = {};
    rpcUrls.forEach(
        (v) =>
            (rpcRecords[v.endsWith("/") ? v : v + "/"] = {
                req: 0,
                success: 0,
                failure: 0,
                cache: {},
            }),
    );
    config.onFetchRequest = (request: Request) => {
        onFetchRequest(request, rpcRecords);
    };
    config.onFetchResponse = (response: Response) => {
        onFetchResponse(response.clone(), rpcRecords);
    };

    const lps = processLps(options.lps);
    const viemClient = await createViemClient(
        chainId,
        rpcUrls,
        options.publicRpc,
        undefined,
        options.timeout,
        undefined,
        config,
    );
    const dataFetcher = await getDataFetcher(
        viemClient as any as PublicClient,
        lps,
        options.publicRpc,
    );

    config.rpc = rpcUrls;
    config.arbAddress = arbAddress;
    config.genericArbAddress = options.genericArbAddress;
    config.timeout = timeout;
    config.writeRpc = options.writeRpc;
    config.maxRatio = !!options.maxRatio;
    config.hops = hops;
    config.retries = retries;
    config.gasCoveragePercentage = gasCoveragePercentage;
    config.lps = lps;
    config.viemClient = viemClient as any as PublicClient;
    config.dataFetcher = dataFetcher;
    config.watchedTokens = options.tokens ?? [];
    config.selfFundOrders = options.selfFundOrders;
    config.publicRpc = options.publicRpc;
    config.walletKey = walletKey;
    config.route = route;
    config.rpcRecords = rpcRecords;
    config.gasPriceMultiplier = options.gasPriceMultiplier;
    config.gasLimitMultiplier = options.gasLimitMultiplier;
    config.txGas = options.txGas;
<<<<<<< HEAD
    config.quoteGas = options.quoteGas;
=======
    config.rpOnly = options.rpOnly;
>>>>>>> 6a32ba6c

    // init accounts
    const { mainAccount, accounts } = await initAccounts(walletKey, config, options, tracer, ctx);
    config.mainAccount = mainAccount;
    config.accounts = accounts;

    return config;
}

/**
 * Method to find and take arbitrage trades for Rain Orderbook orders against some liquidity providers
 * @param config - The configuration object
 * @param ordersDetails - The order details queried from subgraph
 * @param options - The options for clear, such as 'gasCoveragePercentage''
 * @param tracer
 * @param ctx
 * @returns The report of details of cleared orders
 */
export async function clear(
    config: BotConfig,
    bundledOrders: BundledOrders[][],
    tracer: Tracer,
    ctx: Context,
): Promise<RoundReport> {
    const version = versions.node;
    const majorVersion = Number(version.slice(0, version.indexOf(".")));

    if (majorVersion >= 18) return await processOrders(config, bundledOrders, tracer, ctx);
    else throw `NodeJS v18 or higher is required for running the app, current version: ${version}`;
}

async function getChainId(rpcs: string[]): Promise<number> {
    for (let i = 0; i < rpcs.length; i++) {
        try {
            const provider = new ethers.providers.JsonRpcProvider(rpcs[i]);
            return (await provider.getNetwork()).chainId;
        } catch (error) {
            if (i === rpcs.length - 1) throw error;
        }
    }
    throw "Failed to get chain id";
}<|MERGE_RESOLUTION|>--- conflicted
+++ resolved
@@ -209,11 +209,8 @@
     config.gasPriceMultiplier = options.gasPriceMultiplier;
     config.gasLimitMultiplier = options.gasLimitMultiplier;
     config.txGas = options.txGas;
-<<<<<<< HEAD
     config.quoteGas = options.quoteGas;
-=======
     config.rpOnly = options.rpOnly;
->>>>>>> 6a32ba6c
 
     // init accounts
     const { mainAccount, accounts } = await initAccounts(walletKey, config, options, tracer, ctx);
