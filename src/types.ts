--- conflicted
+++ resolved
@@ -50,12 +50,8 @@
     route?: string;
     gasPriceMultiplier: number;
     gasLimitMultiplier: number;
-<<<<<<< HEAD
-    txGas?: bigint;
+    txGas?: string;
     quoteGas: bigint;
-=======
-    txGas?: string;
->>>>>>> da8b3a92
     rpOnly?: boolean;
 };
 
@@ -197,12 +193,8 @@
     rpcRecords: Record<string, RpcRecord>;
     gasPriceMultiplier: number;
     gasLimitMultiplier: number;
-<<<<<<< HEAD
-    txGas?: bigint;
+    txGas?: string;
     quoteGas: bigint;
-=======
-    txGas?: string;
->>>>>>> da8b3a92
     rpOnly?: boolean;
     onFetchRequest?: (request: Request) => void;
     onFetchResponse?: (request: Response) => void;
