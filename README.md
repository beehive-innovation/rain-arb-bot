# Rain Orderbook Arbitrage Bot
NodeJS app that clears Rain orderbook orders against major DeFi platforms liquidity by finding arbitrage trades for token pairs of orders details queried from a subgraph or from file containing array of `Order Struct`, bundling them as `takeOrders` and submitting them to one of [Rain Arb Contracts](https://github.com/rainprotocol/rain.orderbook/tree/main/src/concrete).

This app requires NodeJS v18 or higher to run and is docker ready.
This app can also be run in Github Actions with a cron job, please read below for more details.

## The Case for Profitability
Profitablity can be adjusted by using an integer ≥0 for `--gas-coverage` arg as the percentage of the gas cost of the transaction, denominated in receiving ERC20 token, the cost of the transaction is calculated in the receiving ERC20 token unit with current market price of that token against chain's native token.

for example:
- If set to 100, the receiving profit must be at least equal or greater than tx gas cost.
- If set above 100, the receiving profit must be more than the amount of gas cost, for example a transaction costs 0.01 USDT (calculated by current market price of ETH/USDT) and a value of 500 means the profit must be at least 5x the amount of gas used i.e. ≥0.05 USDT for the transaction to be successfull, so at least 0.04 USDT profit will be guaranteed.
- If set to 0, profitablity becomes irrevelant meaning any match will be submitted irrespective of whether or not the transaction will be profitable. 

## Tutorial
### Setup
Start by cloning the repo and then:
- with nix package manager (recommended way):

first you need to run `./prep-sushi.sh` which would need nix package manager installed on your system:
```bash
./prep-sushi.sh
```
next enter nix shell:
```bash
nix develop
```
and then:
```bash
npm install
npm run build
```
  or without entering the nix shell
```bash
nix develop -c npm install
nix develop -c npm run build
```

<br>
- without nix package manager:

you need to have pnpm `>= v8.15.3` and then run the following:
```bash
git submodule update --init --recursive
cd lib/sushiswap
pnpm install --frozen-lockfile
pnpm exec turbo run build --filter=./packages/sushi
cd ../..
```
and then install the dependencies, requires `>= nodejs v18`:
```bash
npm install
npm run build
```
<br>

### CLI
For starting the app:
- with nix package manager (recommended way):

from nix shell:
if you are not already in nix shell, enter by following command:
```bash
nix develop
```
and then:
```bash
node arb-bot <OPTIONS>
```

out of nix shell:

run the following if you don't want to enter nix shell
```bash
nix develop -c node arb-bot <OPTIONS>
```
<br>

- without nix package manager (requires `>= nodejs v18`):

```bash
node arb-bot <OPTIONS>
```

<br>

The app requires these arguments (all arguments can be set in env variables alternatively, more details below):
- `-k` or `--key`, Private key of wallet that performs the transactions, one of this or --mnemonic should be specified. Will override the 'BOT_WALLET_PRIVATEKEY' in env variables
- `-m` or `--mnemonic`, Mnemonic phrase of wallet that performs the transactions, one of this or --key should be specified, requires `--wallet-count` and `--topup-amount`. Will override the 'MNEMONIC' in env variables
- `-r` or `--rpc`, RPC URL(s) that will be provider for interacting with evm, use different providers if more than 1 is specified to prevent banning. Will override the 'RPC_URL' in env variables
- `--watch-rpc`, RPC URLs to watch for new orders, should support required RPC methods, Will override the 'WATCH_RPC' in env variables
- `--arb-address`, Address of the deployed arb contract, Will override the 'ARB_ADDRESS' in env variables
- `--bot-min-balance` The minimum gas token balance the bot wallet must have. Will override the 'BOT_MIN_BALANCE' in env variables
- `-s` or `--subgraph`, Subgraph URL(s) to read orders details from, can be used in combination with --orders, Will override the 'SUBGRAPH' in env variables

Other optional arguments are:
- `--generic-arb-address`, Address of the deployed generic arb contract to perform inter-orderbook clears, Will override the 'GENERIC_ARB_ADDRESS' in env variables
- `-l` or `--lps`, List of liquidity providers (dex) to use by the router as one quoted string seperated by a comma for each, example: 'SushiSwapV2,UniswapV3', Will override the 'LIQUIDITY_PROVIDERS' in env variables, if unset will use all available liquidty providers
- `-g` or `--gas-coverage`, The percentage of gas to cover to be considered profitable for the transaction to be submitted, an integer greater than equal 0, default is 100 meaning full coverage, Will override the 'GAS_COVER' in env variables
- `--orderbook-address`, Option to filter the subgraph query results with address of the deployed orderbook contract, Will override the 'ORDERBOOK_ADDRESS' in env variables
- `--order-hash`, Option to filter the subgraph query results with a specific order hash, Will override the 'ORDER_HASH' in env variables
- `--order-owner`, Option to filter the subgraph query results with a specific order owner address, Will override the 'ORDER_OWNER' in env variables
- `--sleep`, Seconds to wait between each arb round, default is 10, Will override the 'SLEEP' in env variables
- `--max-ratio`, Option to maximize maxIORatio, Will override the 'MAX_RATIO' in env variables
- `--timeout`, Optional seconds to wait for the transaction to mine before disregarding it, Will override the 'TIMEOUT' in env variables
- `--write-rpc`, Option to explicitly use for write transactions, such as flashbots or mev protect rpc to protect against mev attacks, Will override the 'WRITE_RPC' in env variables
- `--hops`, Option to specify how many hops the binary search should do, default is 0 if left unspecified, Will override the 'HOPS' in env variables
- `--retries`, Option to specify how many retries should be done for the same order, max value is 3, default is 1 if left unspecified, Will override the 'RETRIES' in env variables
- `--pool-update-interval`, Option to specify time (in minutes) between pools updates, default is 15 minutes, Will override the 'POOL_UPDATE_INTERVAL' in env variables
- `--self-fund-orders`, Specifies owned order to get funded once their vault goes below the specified threshold, example: token,vaultId,threshold,toptupamount;token,vaultId,threshold,toptupamount;... . Will override the 'SELF_FUND_ORDERS' in env variables
- `--route`, Specifies the routing mode 'multi' or 'single' or 'full', default is 'single'. Will override the 'ROUTE' in env variables
- `-w` or `--wallet-count`, Number of wallet to submit transactions with, requirs `--mnemonic`. Will override the 'WALLET_COUNT' in env variables
- `-t` or `--topup-amount`, The initial topup amount of excess wallets, requirs `--mnemonic`. Will override the 'TOPUP_AMOUNT' in env variables
- `--owner-profile`, Specifies the owner limit, example: --owner-profile 0x123456=12 . Will override the 'OWNER_PROFILE' in env variables
- `--public-rpc`, Allows to use public RPCs as fallbacks, default is false. Will override the 'PUBLIC_RPC' in env variables
- `-V` or `--version`, output the version number
- `-h` or `--help`, output usage information

<br> 

### List of available supported dexes (decentralized exchanges)
- all of the below names are case INSENSITIVE:
`SushiSwapV2`,
`SushiSwapV3`,
`UniswapV2`,
`UniswapV3`,
`Trident`,
`QuickSwap`,
`ApeSwap`,
`PancakeSwapV2`,
`PancakeSwapV3`,
`TraderJoe`,
`Dfyn`,
`Elk`,
`JetSwap`,
`SpookySwapV2`,
`SpookySwapV3`,
`NetSwap`,
`NativeWrap`,
`HoneySwap`,
`UbeSwap`,
`Biswap`,
`CurveSwap`,
`DovishV3`,
`Wagmi`,
`LaserSwap`,
`BaseSwap`,
`AlgebraIntegral`,
`Solarbeam`,
`Swapsicle`,
`VVSStandard`,
`Fraxswap`,
`SwapBlast`,
`BlastDEX`,
`MonoswapV2`,
`MonoswapV3`,
`ThrusterV2`,
`ThrusterV3`,
`DyorV2`,
`HyperBlast`,
`KinetixV2`,
`KinetixV3`,
`Enosys`,
`BlazeSwap`,

<br>

CLI options can be viewed by running:
```bash
node arb-bot -h
```
<br>

Alternatively all variables can be specified in env variables with below keys:
```bash
# private key of the matchmaker bot's wallet
BOT_WALLET_PRIVATEKEY="123..."

# mnemonic phrase
MNEMONIC=""

# RPC URL(s) that will be provider for interacting with evm, use different providers if more than 1 is specified to prevent banning. 
# for specifying more than 1 RPC in the env, separate them by a comma and a space
RPC_URL="https://polygon-mainnet.g.alchemy.com/v2/{API_KEY}, https://rpc.ankr.com/polygon/{API_KEY}"

# Option to explicitly use for write transactions, such as flashbots or mev protect rpc to protect against mev attacks.
WRITE_RPC=""

# RPC URLs to watch for new orders, should support required RPC methods
WATCH_RPC=""

# arb contract address
ARB_ADDRESS="0x123..."

# generic arb contract address
GENERIC_ARB_ADDRESS="0x123..."

# Option to filter the subgraph query results with orderbook contract address
ORDERBOOK_ADDRESS="0x123..."

# one or more subgraph urls to read orders details from, can be used in combination with ORDERS
# for more than 1 subgraphs, seperate them by comma and a space
SUBGRAPH="https://api.thegraph.com/subgraphs/name/org1/sg1, https://api.thegraph.com/subgraphs/name/org2/sg2"

# list of liquidity providers names seperated by a comma for each
LIQUIDITY_PROVIDERS="sushiswapv2,uniswapv3,quickswap"

# gas coverage percentage for each transaction to be considered profitable to be submitted
GAS_COVER="100"

# Option to filter the subgraph query results with a specific order hash
ORDER_HASH=""

# Option to filter the subgraph query results with a specific order owner address
ORDER_OWNER=""

# Seconds to wait between each arb round, default is 10
SLEEP=10

# Option to maximize maxIORatio
MAX_RATIO="true"

# Optional seconds to wait for the transaction to mine before disregarding it
TIMEOUT=""

# number of hops of binary search, if left unspecified will be 7 by default
HOPS=11

# api key for heyperDx platfomr to send spans to, if not set will send traces to localhost
HYPERDX_API_KEY=""

# trace/spans service name, defaults to "arb-bot" if not set
TRACER_SERVICE_NAME=""

# The amount of retries for the same order, max is 3, default is 1
RETRIES=1

# Option to specify time (in minutes) between pools updates, default is 0 minutes
POOL_UPDATE_INTERVAL=

# number of excess wallets for submitting txs, requires mnemonic option
WALLET_COUNT=

# topup amount for excess accounts, requires mnemonic option
TOPUP_AMOUNT=

# Minimum bot's wallet gas token balance before alering
BOT_MIN_BALANCE=

# Specifies owned order to get funded once their vault goes below the specified threshold
# example: token,vaultId,threshold,toptupamount;token,vaultId,threshold,toptupamount;...
SELF_FUND_ORDERS=

# Specifies the owner limit, in form of owner1=limit,owner2=limit,... , example: 0x123456=12,0x3456=44
OWNER_PROFILE= 

# Allows to use public RPCs as fallbacks, default is false
PUBLIC_RPC=

# Specifies the routing mode 'multi' or 'single' or 'full', default is 'single'
ROUTE="single"

```
If both env variables and CLI argument are set, the CLI arguments will be prioritized and override the env variables.

If you install this app as a dependency for your project you can run it by (All the above arguments apply here as well):
```bash
<<<<<<< HEAD
arb-bot [arguments]
```
<br>

### API
The app can be executed through API:
```javascript
// to import
const RainArbBot = require("@rainprotocol/arb-bot");

// to run the app:
// options (all properties are optional)
const configOptions = {
  maxRatio              : true,    // option to maximize the maxIORatio
  flashbotRpc           : "https://flashbot-rpc-url",  // Optional Flashbot RPC URL
  timeout               : 300,     // seconds to wait for tx to mine before disregarding it
  hops                  : 6,       // The amount of hops of binary search
  retries               : 1,       // The amount of retries for the same order
  liquidityProviders    : [        // list of liquidity providers to get quotes from (optional)
    "sushiswapv2",
    "uniswapv2"
  ],
  gasCoveragePercentage : "500"    // percentage of the transaction gas cost denominated in receiving ERC20 to be earned from the transaction in order for it to be successfull, as an example a value of 500 means atleast 5x the amount of transaction gas cost needs to be earned for the transaction to be successfull
}

// to get the configuration object
const config = await RainArbBot.getConfig(rpcUrl, arbAddress, ...[configOptions]);

// to get the order details, one or both of subgraph and json file can be used simultaneously
const ordersJson    = "/home/orders.json"                                 // path to a local json file 
const subgraphs     = ["https://api.thegraph.com/subgraphs/name/xxx/yyy"] // array of subgraph URLs
const sgFilters     = {                                                   // filters for subgraph query (each filter is optional)
  orderHash         : "0x1234...",
  orderOwner        : "0x1234...",
  orderbook         : "0x1234..."
}

// get the order details from the sources
const orderDetails = await RainArbBot.getOrderDetails(subgraphs, ordersJson, config.signer, sgFilters);

// to run the clearing process and get the report object which holds the report of cleared orders
const reports = await RainArbBot.clear(config, orderDetails)
=======
arb-bot <OPTIONS>
>>>>>>> 64cce4da
```
<br>

## Running On Github Actions
In order to run this app periodically to clear orders in Github Actions, first you need to fork this repository, then you can modify the `./.github/workflows/take-orders.yaml` file with your desired configuration so the app run periodically. You can set the schedule for the app to run by modifying the cron syntax of the mentioned file and in the last line of the file, you can pass the required/optional arguments for the app to run. All the mentioned CLI arguments can be applied, for wallet private key and rpc url, you can set up Github Secrets.

Please be aware that schediled Github Actions can only be run at minimum once every 5 minutes and even that is not guarateed because it depends on Github resource availability at that time, so it is recommended to run the app on personal/reliable host if there is sensitivity with running on a schedule.

## Developers Guide
First run the [setup](#setup) section and then you can use following commands either from nix shell (`nix develop -c <COMMAND>`) or normally from your commandline.
To run the tests:
```bash
npm test
```
which runs on hardhat forked polygon network.

To lint or lint and fix:
```bash
npm run lint
```
```bash
npm run lint-fix
```
<br>

## Diag Order
Read this [document](./DiagOrder.md) in order to diag what happenes when an order is being tried to find an opportunity to clear against onchain liquidity, you would find the onchain liquidity price at the time the order is being executed against it as well as the what the order evals to, ie its `maxouput` and `ratio`.

## Docker

Use docker compose if possible as it handles several things for you:

- Restart policy
- Rebuild policy
- Volume management
- Log rotation/policy
- Potentially other stuff like networking

### .env

Docker compose natively supports .env so configure it as per example.env and above.

Notably `DOCKER_CHANNEL` MUST be set to the git branch that you're currently on,
and you should be at the HEAD of said branch when attempting to interact with it.

This ensures that you'll download a docker image compatible with the current code
in your repository.

### Up & volumes

Run `docker compose up -d` to bring the container up. If this is the first time
you are doing this for the current channel you will likely see a complaint about
a missing volume.

You can create the volume however you want using `docker volume` but if you want
to map a specific path on the host to the volume mounted in the guest you'll need
to tell Docker to do so. The default behaviour of Docker is that it manages
volumes opaquely within its own system files, which has pros and cons. Either way
the default behaviour won't give you a predictable path on the host to work with.

To create a bind mount to a specific absolute path on the host

```
docker volume create --driver local --opt type=none --opt device=<absolute-host-path> --opt o=bind <volume-name>
```<|MERGE_RESOLUTION|>--- conflicted
+++ resolved
@@ -264,54 +264,11 @@
 If both env variables and CLI argument are set, the CLI arguments will be prioritized and override the env variables.
 
 If you install this app as a dependency for your project you can run it by (All the above arguments apply here as well):
-```bash
-<<<<<<< HEAD
-arb-bot [arguments]
-```
-<br>
-
-### API
-The app can be executed through API:
-```javascript
-// to import
-const RainArbBot = require("@rainprotocol/arb-bot");
-
-// to run the app:
-// options (all properties are optional)
-const configOptions = {
-  maxRatio              : true,    // option to maximize the maxIORatio
-  flashbotRpc           : "https://flashbot-rpc-url",  // Optional Flashbot RPC URL
-  timeout               : 300,     // seconds to wait for tx to mine before disregarding it
-  hops                  : 6,       // The amount of hops of binary search
-  retries               : 1,       // The amount of retries for the same order
-  liquidityProviders    : [        // list of liquidity providers to get quotes from (optional)
-    "sushiswapv2",
-    "uniswapv2"
-  ],
-  gasCoveragePercentage : "500"    // percentage of the transaction gas cost denominated in receiving ERC20 to be earned from the transaction in order for it to be successfull, as an example a value of 500 means atleast 5x the amount of transaction gas cost needs to be earned for the transaction to be successfull
-}
-
-// to get the configuration object
-const config = await RainArbBot.getConfig(rpcUrl, arbAddress, ...[configOptions]);
-
-// to get the order details, one or both of subgraph and json file can be used simultaneously
-const ordersJson    = "/home/orders.json"                                 // path to a local json file 
-const subgraphs     = ["https://api.thegraph.com/subgraphs/name/xxx/yyy"] // array of subgraph URLs
-const sgFilters     = {                                                   // filters for subgraph query (each filter is optional)
-  orderHash         : "0x1234...",
-  orderOwner        : "0x1234...",
-  orderbook         : "0x1234..."
-}
-
-// get the order details from the sources
-const orderDetails = await RainArbBot.getOrderDetails(subgraphs, ordersJson, config.signer, sgFilters);
-
-// to run the clearing process and get the report object which holds the report of cleared orders
-const reports = await RainArbBot.clear(config, orderDetails)
-=======
+
+```bash
 arb-bot <OPTIONS>
->>>>>>> 64cce4da
-```
+```
+
 <br>
 
 ## Running On Github Actions
