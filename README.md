--- conflicted
+++ resolved
@@ -36,7 +36,6 @@
 - `--arb-address`, Address of the deployed arb contract, Will override the 'ARB_ADDRESS' in env variables
 
 Other optional arguments are:
-<<<<<<< HEAD
 - `-l` or `--lps`, List of liquidity providers (dex) to use by the router as one quoted string seperated by a comma for each, example: 'SushiSwapV2,UniswapV3', Will override the 'LIQUIDITY_PROVIDERS' in env variables
 - `-a` or `--api-key`, 0x API key, can be set in env variables, Will override the 'API_KEY' env variable
 - `-g` or `--gas-coverage`, The percentage of gas to cover to be considered profitable for the transaction to be submitted, an integer greater than equal 0, default is 100 meaning full coverage, Will override the 'GAS_COVER' in env variables
@@ -70,18 +69,7 @@
 `CurveSwap`
 `DovishV3`
 `LaserSwap`
-=======
-- `-a` or `--api-key` The 0x API key to use for quoting 0x with. Can also be set in env variables as `API_KEY`, see below.
-- `--order-hash` : Optional order hash of the order to lock onto. Will override the `ORDER_HASH` env variable if present. 
-- `-s` or `--slippage` The slippage that can be set for the trades, the default is 0.001 which is 0.1%
-- `--subgraph-url` A custom subgraph endpoint URL, used to read order details from, the default is Rain Orderbook Subgraph. The custom subgraph should follow the Rain Orderbook Subgraph schema.
-- `--interpreter-abi` The path to IInterpreter ABI json file used for instantiating ethers contract instances, should be absolute path, default is the `./src/abis/IInerpreterV1.json`.
-- `--arb-abi` The path to Arb (ZeroExOrderBookFlashBorrower) ABI json file used for instantiating ethers contract instances, should be absolute path, default is the `./src/abis/ZeroExOrderBookFlashBorrower.json`.
-- `--orderbook-abi` The path to Orderbook ABI json file used for instantiating ethers contract instances, should be absolute path, default is the `./src/abis/OrderBook.json`.
-- `--no-monthly-ratelimit` Used to respect monthly 200k 0x API calls, mainly used when not running this app on a bash loop, e.g. Github Actions
-- `-h` or `--help` To show the CLI command's help
-- `-v` or `--version` To show the app's version
->>>>>>> 7c9494f2
+
 <br>
 
 CLI options can be viewed by running:
