#!/usr/bin/env node

require("dotenv").config();
const { Command } = require("commander");
const { version } = require("./package.json");
const { sleep, appGlobalLogger } = require("./src/utils");
const { getOrderDetails, clear, getConfig } = require("./src");


/**
 * Default CLI arguments
 */
const DEFAULT_OPTIONS = {
    key                 : process?.env?.BOT_WALLET_PRIVATEKEY,
    rpc                 : process?.env?.RPC_URL,
    mode                : process?.env?.MODE,
    arbAddress          : process?.env?.ARB_ADDRESS,
    arbType             : process?.env?.ARB_TYPE,
    orderbookAddress    : process?.env?.ORDERBOOK_ADDRESS,
    orders              : process?.env?.ORDERS,
    apiKey              : process?.env?.API_KEY,
    lps                 : process?.env?.LIQUIDITY_PROVIDERS,
    gasCoverage         : process?.env?.GAS_COVER || "100",
    repetitions         : process?.env?.REPETITIONS,
    orderHash           : process?.env?.ORDER_HASH,
    orderOwner          : process?.env?.ORDER_OWNER,
    orderInterpreter    : process?.env?.ORDER_INTERPRETER,
    monthlyRatelimit    : process?.env?.MONTHLY_RATELIMIT,
<<<<<<< HEAD
    maxProfit           : process?.env?.MAX_PROFIT?.toLowerCase() === "true" ? true : false,
=======
    sleep               : process?.env?.SLEEP,
>>>>>>> c5429d44
    subgraph            : process?.env?.SUBGRAPH
        ? Array.from(process?.env?.SUBGRAPH.matchAll(/[^,\s]+/g)).map(v => v[0])
        : undefined
};

const getOptions = async argv => {
    const cmdOptions = new Command("node arb-bot")
        .option("-k, --key <private-key>", "Private key of wallet that performs the transactions. Will override the 'BOT_WALLET_PRIVATEKEY' in env variables")
        .option("-r, --rpc <url>", "RPC URL that will be provider for interacting with evm. Will override the 'RPC_URL' in env variables")
        .option("-m, --mode <string>", "Running mode of the bot, must be one of: `0x` or `curve` or `router` or `srouter`, Will override the 'MODE' in env variables")
        .option("-o, --orders <path>", "The path to a local json file containing the orders details, can be used in combination with --subgraph, Will override the 'ORDERS' in env variables")
        .option("-s, --subgraph <url...>", "Subgraph URL(s) to read orders details from, can be used in combination with --orders, Will override the 'SUBGRAPH' in env variables")
        .option("--orderbook-address <address>", "Address of the deployed orderbook contract, Will override the 'ORDERBOOK_ADDRESS' in env variables")
        .option("--arb-address <address>", "Address of the deployed arb contract, Will override the 'ARB_ADDRESS' in env variables")
        .option("--arb-contract-type <string>", "Type of the Arb contract, can be either of `flash-loan-v2` or `flash-loan-v3` or `order-taker`, not availabe for `srouter` mode since it is a specialized mode, Will override the 'ARB_TYPE' in env variables")
        .option("-l, --lps <string>", "List of liquidity providers (dex) to use by the router as one quoted string seperated by a comma for each, example: 'SushiSwapV2,UniswapV3', Will override the 'LIQUIDITY_PROVIDERS' in env variables, if unset will use all available liquidty providers")
        .option("-a, --api-key <key>", "0x API key, can be set in env variables, Will override the 'API_KEY' env variable")
        .option("-g, --gas-coverage <integer>", "The percentage of gas to cover to be considered profitable for the transaction to be submitted, an integer greater than equal 0, default is 100 meaning full coverage, Will override the 'GAS_COVER' in env variables")
        .option("--repetitions <integer>", "Option to run `number` of times, if unset will run for infinte number of times")
        .option("--order-hash <hash>", "Option to filter the subgraph query results with a specific order hash, Will override the 'ORDER_HASH' in env variables")
        .option("--order-owner <address>", "Option to filter the subgraph query results with a specific order owner address, Will override the 'ORDER_OWNER' in env variables")
        .option("--order-interpreter <address>", "Option to filter the subgraph query results with a specific order's interpreter address, Will override the 'ORDER_INTERPRETER' in env variables")
        .option("--monthly-ratelimit <integer>", "0x monthly rate limit, if not specified will not respect any 0x monthly ratelimit, Will override the 'MONTHLY_RATELIMIT' in env variables")
<<<<<<< HEAD
        .option("--max-profit", "Option to maximize profit for 'srouter' mode, comes at the cost of more RPC calls, Will override the 'MAX_PROFIT' in env variables")
=======
        .option("--sleep <integer>", "Seconds to wait between each arb round, default is 10, Will override the 'SLEPP' in env variables")
        .option("--use-zeroex-arb", "Option to use old version of Arb contract for `0x` mode, i.e dedicated 0x Arb contract, ONLY available for `0x` mode")
>>>>>>> c5429d44
        .description([
            "A NodeJS app to find and take arbitrage trades for Rain Orderbook orders against some DeFi liquidity providers, requires NodeJS v18 or higher.",
            "- Use \"node arb-bot [options]\" command alias for running the app from its repository workspace",
            "- Use \"arb-bot [options]\" command alias when this app is installed as a dependency in another project"
        ].join("\n"))
        .alias("arb-bot")
        .version(version)
        .parse(argv)
        .opts();

    cmdOptions.key              = cmdOptions.key                || DEFAULT_OPTIONS.key;
    cmdOptions.rpc              = cmdOptions.rpc                || DEFAULT_OPTIONS.rpc;
    cmdOptions.mode             = cmdOptions.mode               || DEFAULT_OPTIONS.mode;
    cmdOptions.arbAddress       = cmdOptions.arbAddress         || DEFAULT_OPTIONS.arbAddress;
    cmdOptions.arbType          = cmdOptions.arbType            || DEFAULT_OPTIONS.arbType;
    cmdOptions.orderbookAddress = cmdOptions.orderbookAddress   || DEFAULT_OPTIONS.orderbookAddress;
    cmdOptions.orders           = cmdOptions.orders             || DEFAULT_OPTIONS.orders;
    cmdOptions.subgraph         = cmdOptions.subgraph           || DEFAULT_OPTIONS.subgraph;
    cmdOptions.apiKey           = cmdOptions.apiKey             || DEFAULT_OPTIONS.apiKey;
    cmdOptions.lps              = cmdOptions.lps                || DEFAULT_OPTIONS.lps;
    cmdOptions.gasCoverage      = cmdOptions.gasCoverage        || DEFAULT_OPTIONS.gasCoverage;
    cmdOptions.repetitions      = cmdOptions.repetitions        || DEFAULT_OPTIONS.repetitions;
    cmdOptions.orderHash        = cmdOptions.orderHash          || DEFAULT_OPTIONS.orderHash;
    cmdOptions.orderOwner       = cmdOptions.orderOwner         || DEFAULT_OPTIONS.orderOwner;
    cmdOptions.sleep            = cmdOptions.sleep              || DEFAULT_OPTIONS.sleep;
    cmdOptions.orderInterpreter = cmdOptions.orderInterpreter   || DEFAULT_OPTIONS.orderInterpreter;
    cmdOptions.monthlyRatelimit = cmdOptions.monthlyRatelimit   || DEFAULT_OPTIONS.monthlyRatelimit;
    cmdOptions.maxProfit        = cmdOptions.maxProfit          || DEFAULT_OPTIONS.maxProfit;

    return cmdOptions;
};

const arbRound = async options => {

    if (!options.key)               throw "undefined wallet private key";
    if (!options.rpc)               throw "undefined RPC URL";
    if (!options.arbAddress)        throw "undefined arb contract address";
    if (!options.orderbookAddress)  throw "undefined orderbook contract address";
    if (!options.mode)              throw "undefined operating mode";

    const config = await getConfig(
        options.rpc,
        options.key,
        options.orderbookAddress,
        options.arbAddress,
        options.arbType,
        {
            zeroExApiKey        : options.apiKey,
            monthlyRatelimit    : options.monthlyRatelimit,
            maxProfit           : options.maxProfit,
            hideSensitiveData   : false,
            shortenLargeLogs    : false,
            liquidityProviders  : options.lps
                ? Array.from(options.lps.matchAll(/[^,\s]+/g)).map(v => v[0])
                : undefined,
        }
    );
    const ordersDetails = await getOrderDetails(
        options.subgraph,
        options.orders,
        config.signer,
        {
            orderHash       : options.orderHash,
            orderOwner      : options.orderOwner,
            orderInterpreter: options.orderInterpreter
        }
    );
    await clear(
        options.mode,
        config,
        ordersDetails,
        {
            gasCoveragePercentage: options.gasCoverage
        }
    );
};

const main = async argv => {
    let repetitions = -1;
    const options = await getOptions(argv);
    let roundGap = 10000;

    if (options.repetitions) {
        if (/^\d+$/.test(options.repetitions)) repetitions = Number(options.repetitions);
        else throw "invalid repetitions, must be an integer greater than equal 0";
    }
    if (options.sleep) {
        if (/^\d+$/.test(options.sleep)) roundGap = Number(options.sleep) * 1000;
        else throw "invalid sleep value, must be an integer greater than equal 0";
    }

    appGlobalLogger(
        true,
        options.rpc,
        options.key,
        options.apiKey
    );

    // eslint-disable-next-line no-constant-condition
    if (repetitions === -1) while (true) {
        try {
            await arbRound(options);
            console.log("\x1b[32m%s\x1b[0m", "Round finished successfully!");
            console.log(`Starting next round in ${roundGap / 1000} seconds...`, "\n");
        }
        catch (error) {
            console.log("\x1b[31m%s\x1b[0m", "An error occured during the round: ");
            console.log(error);
        }
        await sleep(roundGap);
    }
    else for (let i = 1; i <= repetitions; i++) {
        try {
            await arbRound(options);
            console.log("\x1b[32m%s\x1b[0m", `Round ${i} finished successfully!`);
            if (i !== repetitions) console.log(
                `Starting round ${i + 1} in ${roundGap / 1000} seconds...`, "\n"
            );
        }
        catch (error) {
            console.log("\x1b[31m%s\x1b[0m", `An error occured during round ${i}:`);
            console.log(error);
        }
        await sleep(roundGap);
    }
};

main(
    process.argv
).then(
    () => {
        console.log("\x1b[32m%s\x1b[0m", "Rain orderbook arbitrage clearing process finished successfully!");
        process.exit(0);
    }
).catch(
    (v) => {
        console.log("\x1b[31m%s\x1b[0m", "An error occured during execution: ");
        console.log(v);
        process.exit(1);
    }
);<|MERGE_RESOLUTION|>--- conflicted
+++ resolved
@@ -26,11 +26,8 @@
     orderOwner          : process?.env?.ORDER_OWNER,
     orderInterpreter    : process?.env?.ORDER_INTERPRETER,
     monthlyRatelimit    : process?.env?.MONTHLY_RATELIMIT,
-<<<<<<< HEAD
+    sleep               : process?.env?.SLEEP,
     maxProfit           : process?.env?.MAX_PROFIT?.toLowerCase() === "true" ? true : false,
-=======
-    sleep               : process?.env?.SLEEP,
->>>>>>> c5429d44
     subgraph            : process?.env?.SUBGRAPH
         ? Array.from(process?.env?.SUBGRAPH.matchAll(/[^,\s]+/g)).map(v => v[0])
         : undefined
@@ -54,12 +51,8 @@
         .option("--order-owner <address>", "Option to filter the subgraph query results with a specific order owner address, Will override the 'ORDER_OWNER' in env variables")
         .option("--order-interpreter <address>", "Option to filter the subgraph query results with a specific order's interpreter address, Will override the 'ORDER_INTERPRETER' in env variables")
         .option("--monthly-ratelimit <integer>", "0x monthly rate limit, if not specified will not respect any 0x monthly ratelimit, Will override the 'MONTHLY_RATELIMIT' in env variables")
-<<<<<<< HEAD
+        .option("--sleep <integer>", "Seconds to wait between each arb round, default is 10, Will override the 'SLEPP' in env variables")
         .option("--max-profit", "Option to maximize profit for 'srouter' mode, comes at the cost of more RPC calls, Will override the 'MAX_PROFIT' in env variables")
-=======
-        .option("--sleep <integer>", "Seconds to wait between each arb round, default is 10, Will override the 'SLEPP' in env variables")
-        .option("--use-zeroex-arb", "Option to use old version of Arb contract for `0x` mode, i.e dedicated 0x Arb contract, ONLY available for `0x` mode")
->>>>>>> c5429d44
         .description([
             "A NodeJS app to find and take arbitrage trades for Rain Orderbook orders against some DeFi liquidity providers, requires NodeJS v18 or higher.",
             "- Use \"node arb-bot [options]\" command alias for running the app from its repository workspace",
