--- conflicted
+++ resolved
@@ -1,11 +1,6 @@
 FROM node:18
 ADD . .
-<<<<<<< HEAD
 RUN npm install --ignore-scripts
 # @todo If you want to paramaterise sleep, add support for rate limiting to the
 # arb bot logic itself.
-CMD while true; do node arb-bot | tee -a logs.txt && sleep 10; done;
-=======
-RUN npm install
-CMD while true; do node arb-bot -k "${BOT_WALLET_PRIVATEKEY}" -r "${RPC_URL}" --orderbook-address "${ORDERBOOK_ADDRESS}" --arb-address "${ARB_ADDRESS}" --api-key "${API_KEY}" --order-hash "${ORDER_HASH}" | tee -a logs.txt && sleep 10; done;
->>>>>>> 7c9494f2
+CMD while true; do node arb-bot | tee -a logs.txt && sleep 10; done;