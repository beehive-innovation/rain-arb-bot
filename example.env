# Git branch to track for docker compose
DOCKER_CHANNEL=master

# private key of the matchmaker bot's wallet
BOT_WALLET_PRIVATEKEY="123..."

# RPC URL of the desired network, personal RPC API endpoints are preferened
RPC_URL="https://polygon-mainnet.g.alchemy.com/v2/{API_KEY}"

# bot running mode, one of "router", "0x", "curve", "univ2"
MODE="router"

# arb contract address
ARB_ADDRESS="0x123..."

# orderbook contract address
ORDERBOOK_ADDRESS="0x123..."

# one or more subgraph urls to read orders details from, can be used in combination with ORDERS
# for more than 1 subgraphs, seperate them by comma and a space
SUBGRAPH="https://api.thegraph.com/subgraphs/name/org1/sg1, https://api.thegraph.com/subgraphs/name/org2/sg2"

# path to a .json file containing orders details, can be used in combination with SUBGRAPH 
# OR e.g. the path to the volume mounted by docker compose
ORDERS="/etc/rainprotocol/arb-bot/orders.json"

# 0x API key
API_KEY=

# list of liquidity providers names seperated by a comma for each
LIQUIDITY_PROVIDERS="sushiswapv2,uniswapv3,quickswap"

# gas coverage percentage for each transaction to be considered profitable to be submitted
GAS_COVER="100"

# 0x monthly rate limit number, if not specified will not respect 0x monthly rate limit
MONTHLY_RATELIMIT=200000

# an integer used for specifiying the number repetitions for the app to run, if not set will run for infinite number of times
REPETITIONS=1

# Option to filter the subgraph query results with a specific order hash
ORDER_HASH=""

# Option to filter the subgraph query results with a specific order owner address
ORDER_OWNER=""

# Option to filter the subgraph query results with a specific order interpreter address
ORDER_INTERPRETER=""

<<<<<<< HEAD
# Type of the Arb contract, can be either of 'flash-loan-v2' or 'flash-loan-v3' or 'order-taker', not availabe for 'srouter' mode
ARB_TYPE="flash-loan-v2"

# Option to maximize profit for 'srouter' mode, comes at the cost of more RPC calls
MAX_PROFIT="true"
=======
# Seconds to wait between each arb round, default is 10, Will override the 'SLEPP' in env variables
SLEEP=10
>>>>>>> c5429d44
<|MERGE_RESOLUTION|>--- conflicted
+++ resolved
@@ -48,13 +48,11 @@
 # Option to filter the subgraph query results with a specific order interpreter address
 ORDER_INTERPRETER=""
 
-<<<<<<< HEAD
 # Type of the Arb contract, can be either of 'flash-loan-v2' or 'flash-loan-v3' or 'order-taker', not availabe for 'srouter' mode
 ARB_TYPE="flash-loan-v2"
 
 # Option to maximize profit for 'srouter' mode, comes at the cost of more RPC calls
 MAX_PROFIT="true"
-=======
+
 # Seconds to wait between each arb round, default is 10, Will override the 'SLEPP' in env variables
-SLEEP=10
->>>>>>> c5429d44
+SLEEP=10